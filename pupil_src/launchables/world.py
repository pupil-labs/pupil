'''
(*)~---------------------------------------------------------------------------
Pupil - eye tracking platform
Copyright (C) 2012-2018 Pupil Labs

Distributed under the terms of the GNU
Lesser General Public License (LGPL v3.0).
See COPYING and COPYING.LESSER for license details.
---------------------------------------------------------------------------~(*)
'''
import os
import platform


class Global_Container(object):
    pass


def world(timebase, eyes_are_alive, ipc_pub_url, ipc_sub_url,
          ipc_push_url, user_dir, version):
    """Reads world video and runs plugins.

    Creates a window, gl context.
    Grabs images from a capture.
    Maps pupil to gaze data
    Can run various plug-ins.

    Reacts to notifications:
        ``set_detection_mapping_mode``
        ``eye_process.started``
        ``start_plugin``

    Emits notifications:
        ``eye_process.should_start``
        ``eye_process.should_stop``
        ``set_detection_mapping_mode``
        ``world_process.started``
        ``world_process.stopped``
        ``recording.should_stop``: Emits on camera failure
        ``launcher_process.should_stop``

    Emits data:
        ``gaze``: Gaze data from current gaze mapping plugin.``
        ``*``: any other plugin generated data in the events
               that it not [dt,pupil,gaze].
    """

    # We defer the imports because of multiprocessing.
    # Otherwise the world process each process also loads the other imports.
    # This is not harmful but unnecessary.

    # general imports
    from time import sleep
    import logging

    # networking
    import zmq
    import zmq_tools

    # zmq ipc setup
    zmq_ctx = zmq.Context()
    ipc_pub = zmq_tools.Msg_Dispatcher(zmq_ctx, ipc_push_url)
    notify_sub = zmq_tools.Msg_Receiver(zmq_ctx, ipc_sub_url, topics=('notify',))

    # log setup
    logging.getLogger("OpenGL").setLevel(logging.ERROR)
    logger = logging.getLogger()
    logger.handlers = []
    logger.setLevel(logging.NOTSET)
    logger.addHandler(zmq_tools.ZMQ_handler(zmq_ctx, ipc_push_url))
    # create logger for the context of this function
    logger = logging.getLogger(__name__)

    def launch_eye_process(eye_id, delay=0):
        n = {'subject': 'eye_process.should_start.{}'.format(eye_id),
             'eye_id': eye_id, 'delay': delay}
        ipc_pub.notify(n)

    def stop_eye_process(eye_id):
        n = {'subject': 'eye_process.should_stop.{}'.format(eye_id), 'eye_id': eye_id,'delay':0.2}
        ipc_pub.notify(n)

    def start_stop_eye(eye_id, make_alive):
        if make_alive:
            launch_eye_process(eye_id)
        else:
            stop_eye_process(eye_id)

    def set_detection_mapping_mode(new_mode):
        n = {'subject': 'set_detection_mapping_mode', 'mode': new_mode}
        ipc_pub.notify(n)

    try:

        # display
        import glfw
        from version_utils import VersionFormat
        from pyglui import ui, cygl, __version__ as pyglui_version
        assert VersionFormat(pyglui_version) >= VersionFormat('1.21'), 'pyglui out of date, please upgrade to newest version'
        from pyglui.cygl.utils import Named_Texture
        import gl_utils

        # helpers/utils
        from file_methods import Persistent_Dict
        from methods import normalize, denormalize, delta_t, get_system_info, timer
        from uvc import get_time_monotonic
        logger.info('Application Version: {}'.format(version))
        logger.info('System Info: {}'.format(get_system_info()))

        import audio

        # trigger pupil detector cpp build:
        import pupil_detectors
        del pupil_detectors

        # Plug-ins
        from plugin import Plugin, System_Plugin_Base, Plugin_List, import_runtime_plugins
        from plugin_manager import Plugin_Manager
        from calibration_routines import calibration_plugins, gaze_mapping_plugins, Calibration_Plugin, Gaze_Mapping_Plugin
        from fixation_detector import Fixation_Detector
        from recorder import Recorder
        from display_recent_gaze import Display_Recent_Gaze
        from time_sync import Time_Sync
        from pupil_remote import Pupil_Remote
        from pupil_groups import Pupil_Groups
        from surface_tracker import Surface_Tracker
        from log_display import Log_Display
        from annotations import Annotation_Capture
        from log_history import Log_History
        from frame_publisher import Frame_Publisher
        from blink_detection import Blink_Detection
        from video_capture import source_classes, manager_classes,Base_Manager,Base_Source
        from pupil_data_relay import Pupil_Data_Relay
        from remote_recorder import Remote_Recorder
        from audio_capture import Audio_Capture
        from accuracy_visualizer import Accuracy_Visualizer
        # from saccade_detector import Saccade_Detector
        from system_graphs import System_Graphs
<<<<<<< HEAD
        from marker_tracker_3d import Marker_Tracker_3D
=======
        from camera_intrinsics_estimation import Camera_Intrinsics_Estimation
        from hololens_relay import Hololens_Relay
>>>>>>> e0781a37

        # UI Platform tweaks
        if platform.system() == 'Linux':
            scroll_factor = 10.0
            window_position_default = (30, 30)
        elif platform.system() == 'Windows':
            scroll_factor = 10.0
            window_position_default = (8, 90)
        else:
            scroll_factor = 1.0
            window_position_default = (0, 0)

        icon_bar_width = 50
        window_size = None
        camera_render_size = None
        hdpi_factor = 1.0

        # g_pool holds variables for this process they are accessible to all plugins
        g_pool = Global_Container()
        g_pool.app = 'capture'
        g_pool.process = 'world'
        g_pool.user_dir = user_dir
        g_pool.version = version
        g_pool.timebase = timebase
        g_pool.zmq_ctx = zmq_ctx
        g_pool.ipc_pub = ipc_pub
        g_pool.ipc_pub_url = ipc_pub_url
        g_pool.ipc_sub_url = ipc_sub_url
        g_pool.ipc_push_url = ipc_push_url
        g_pool.eyes_are_alive = eyes_are_alive

        def get_timestamp():
            return get_time_monotonic() - g_pool.timebase.value
        g_pool.get_timestamp = get_timestamp
        g_pool.get_now = get_time_monotonic

        # manage plugins
        runtime_plugins = import_runtime_plugins(os.path.join(g_pool.user_dir, 'plugins'))
<<<<<<< HEAD
        user_plugins = [Audio_Capture, Pupil_Groups, Frame_Publisher, Pupil_Remote, Time_Sync, Surface_Tracker,
                        Annotation_Capture, Log_History, Fixation_Detector, Blink_Detection,
                        Remote_Recorder, Accuracy_Visualizer, Marker_Tracker_3D]
=======
        user_plugins = [Audio_Capture,
                        Pupil_Groups,
                        Frame_Publisher,
                        Pupil_Remote,
                        Time_Sync,
                        Surface_Tracker,
                        Annotation_Capture,
                        Log_History,
                        Fixation_Detector,
                        Blink_Detection,
                        Remote_Recorder,
                        Accuracy_Visualizer,
                        Camera_Intrinsics_Estimation,
                        Hololens_Relay]
>>>>>>> e0781a37
        system_plugins = [Log_Display, Display_Recent_Gaze, Recorder, Pupil_Data_Relay, Plugin_Manager, System_Graphs] + manager_classes + source_classes
        plugins = system_plugins + user_plugins + runtime_plugins + calibration_plugins + gaze_mapping_plugins
        user_plugins += [p for p in runtime_plugins if not isinstance(p, (Base_Manager, Base_Source, System_Plugin_Base,
                                                                          Calibration_Plugin, Gaze_Mapping_Plugin))]
        g_pool.plugin_by_name = {p.__name__: p for p in plugins}

        default_capture_settings = {
            'preferred_names': ["Pupil Cam1 ID2", "Logitech Camera", "(046d:081d)",
                                "C510", "B525", "C525", "C615", "C920", "C930e"],
            'frame_size': (1280, 720),
            'frame_rate': 30
        }

        default_plugins = [("UVC_Source", default_capture_settings),
                           ('Pupil_Data_Relay', {}),
                           ('UVC_Manager', {}),
                           ('Log_Display', {}),
                           ('Dummy_Gaze_Mapper', {}),
                           ('Display_Recent_Gaze', {}),
                           ('Screen_Marker_Calibration', {}),
                           ('Recorder', {}),
                           ('Pupil_Remote', {}),
                           ('Accuracy_Visualizer', {}),
                           ('Plugin_Manager', {}),
                           ('System_Graphs', {})]

        # Callback functions
        def on_resize(window, w, h):
            nonlocal window_size
            nonlocal camera_render_size
            nonlocal hdpi_factor
            if w == 0 or h == 0:
                return
            hdpi_factor = glfw.getHDPIFactor(window)
            g_pool.gui.scale = g_pool.gui_user_scale * hdpi_factor
            window_size = w,h
            camera_render_size = w-int(icon_bar_width*g_pool.gui.scale), h
            g_pool.gui.update_window(*window_size)
            g_pool.gui.collect_menus()

            for p in g_pool.plugins:
                p.on_window_resize(window, *camera_render_size)

        def on_window_key(window, key, scancode, action, mods):
            g_pool.gui.update_key(key, scancode, action, mods)

        def on_window_char(window, char):
            g_pool.gui.update_char(char)

        def on_window_mouse_button(window, button, action, mods):
            g_pool.gui.update_button(button, action, mods)

        def on_pos(window, x, y):
            x, y = x * hdpi_factor, y * hdpi_factor
            g_pool.gui.update_mouse(x, y)
            pos = x, y
            pos = normalize(pos, camera_render_size)
            # Position in img pixels
            pos = denormalize(pos, g_pool.capture.frame_size)
            for p in g_pool.plugins:
                p.on_pos(pos)

        def on_scroll(window, x, y):
            g_pool.gui.update_scroll(x, y * scroll_factor)

        def on_drop(window, count, paths):
            paths = [paths[x].decode('utf-8') for x in range(count)]
            for p in g_pool.plugins:
                p.on_drop(paths)

        tick = delta_t()

        def get_dt():
            return next(tick)

        # load session persistent settings
        session_settings = Persistent_Dict(os.path.join(g_pool.user_dir, 'user_settings_world'))
        if VersionFormat(session_settings.get("version", '0.0')) != g_pool.version:
            logger.info("Session setting are from a different version of this app. I will not use those.")
            session_settings.clear()

        g_pool.min_calibration_confidence = session_settings.get('min_calibration_confidence', 0.8)
        g_pool.detection_mapping_mode = session_settings.get('detection_mapping_mode', '3d')
        g_pool.active_calibration_plugin = None
        g_pool.active_gaze_mapping_plugin = None
        g_pool.capture = None

        audio.audio_mode = session_settings.get('audio_mode', audio.default_audio_mode)

        def handle_notifications(n):
            subject = n['subject']
            if subject == 'set_detection_mapping_mode':
                if n['mode'] == '2d':
                    if ("Vector_Gaze_Mapper" in
                            g_pool.active_gaze_mapping_plugin.class_name):
                        logger.warning("The gaze mapper is not supported in 2d mode. Please recalibrate.")
                        g_pool.plugins.add(g_pool.plugin_by_name['Dummy_Gaze_Mapper'])
                g_pool.detection_mapping_mode = n['mode']
            elif subject == 'start_plugin':
                g_pool.plugins.add(g_pool.plugin_by_name[n['name']], args=n.get('args', {}))
            elif subject == 'stop_plugin':
                for p in g_pool.plugins:
                    if p.class_name == n['name']:
                        p.alive = False
                        g_pool.plugins.clean()
            elif subject == 'eye_process.started':
                n = {'subject': 'set_detection_mapping_mode',
                     'mode': g_pool.detection_mapping_mode}
                ipc_pub.notify(n)
            elif subject.startswith('meta.should_doc'):
                ipc_pub.notify({'subject': 'meta.doc',
                                'actor': g_pool.app,
                                'doc': world.__doc__})
                for p in g_pool.plugins:
                    if (p.on_notify.__doc__
                            and p.__class__.on_notify != Plugin.on_notify):
                        ipc_pub.notify({'subject': 'meta.doc',
                                        'actor': p.class_name,
                                        'doc': p.on_notify.__doc__})

        width, height = session_settings.get('window_size', (1280 + icon_bar_width, 720))

        # window and gl setup
        glfw.glfwInit()
        main_window = glfw.glfwCreateWindow(width, height, "Pupil Capture - World")
        window_pos = session_settings.get('window_position', window_position_default)
        glfw.glfwSetWindowPos(main_window, window_pos[0], window_pos[1])
        glfw.glfwMakeContextCurrent(main_window)
        cygl.utils.init()
        g_pool.main_window = main_window

        def set_scale(new_scale):
            g_pool.gui_user_scale = new_scale
            window_size = camera_render_size[0] + \
                int(icon_bar_width * g_pool.gui_user_scale * hdpi_factor), \
                glfw.glfwGetFramebufferSize(main_window)[1]
            logger.warning(icon_bar_width*g_pool.gui_user_scale*hdpi_factor)
            glfw.glfwSetWindowSize(main_window, *window_size)

        def reset_restart():
            logger.warning("Resetting all settings and restarting Capture.")
            glfw.glfwSetWindowShouldClose(main_window, True)
            ipc_pub.notify({'subject': 'clear_settings_process.should_start'})
            ipc_pub.notify({'subject': 'world_process.should_start', 'delay': 2.})

        def toggle_general_settings(collapsed):
            # this is the menu toggle logic.
            # Only one menu can be open.
            # If no menu is opened, the menubar should collapse.
            g_pool.menubar.collapsed = collapsed
            for m in g_pool.menubar.elements:
                m.collapsed = True
            general_settings.collapsed = collapsed

        # setup GUI
        g_pool.gui = ui.UI()
        g_pool.gui_user_scale = session_settings.get('gui_scale', 1.)
        g_pool.menubar = ui.Scrolling_Menu("Settings", pos=(-400, 0), size=(-icon_bar_width, 0), header_pos='left')
        g_pool.iconbar = ui.Scrolling_Menu("Icons",pos=(-icon_bar_width,0),size=(0,0),header_pos='hidden')
        g_pool.quickbar = ui.Stretching_Menu('Quick Bar', (0, 100), (120, -100))
        g_pool.gui.append(g_pool.menubar)
        g_pool.gui.append(g_pool.iconbar)
        g_pool.gui.append(g_pool.quickbar)

        general_settings = ui.Growing_Menu('General',header_pos='headline')
        general_settings.append(ui.Selector('gui_user_scale', g_pool, setter=set_scale, selection=[.6, .8, 1., 1.2, 1.4], label='Interface size'))

        def set_window_size():
            f_width, f_height = g_pool.capture.frame_size
            f_width += int(icon_bar_width*g_pool.gui.scale)
            glfw.glfwSetWindowSize(main_window, f_width, f_height)

        general_settings.append(ui.Button('Reset window size', set_window_size))
        general_settings.append(ui.Selector('audio_mode', audio, selection=audio.audio_modes))
        general_settings.append(ui.Selector('detection_mapping_mode',
                                            g_pool,
                                            label='detection & mapping mode',
                                            setter=set_detection_mapping_mode,
                                            selection=['disabled', '2d', '3d']))
        general_settings.append(ui.Switch('eye0_process',
                                            label='Detect eye 0',
                                            setter=lambda alive: start_stop_eye(0,alive),
                                            getter=lambda: eyes_are_alive[0].value
                                        ))
        general_settings.append(ui.Switch('eye1_process',
                                            label='Detect eye 1',
                                            setter=lambda alive: start_stop_eye(1,alive),
                                            getter=lambda: eyes_are_alive[1].value
                                        ))

        general_settings.append(ui.Info_Text('Capture Version: {}'.format(g_pool.version)))
        general_settings.append(ui.Button('Restart with default settings', reset_restart))

        g_pool.menubar.append(general_settings)
        icon = ui.Icon('collapsed', general_settings, label=chr(0xe8b8), on_val=False, off_val=True, setter=toggle_general_settings, label_font='pupil_icons')
        icon.tooltip = 'General Settings'
        g_pool.iconbar.append(icon)

        user_plugin_separator = ui.Separator()
        user_plugin_separator.order = 0.35
        g_pool.iconbar.append(user_plugin_separator)

        # plugins that are loaded based on user settings from previous session
        g_pool.plugins = Plugin_List(g_pool, session_settings.get('loaded_plugins', default_plugins))

        # Register callbacks main_window
        glfw.glfwSetFramebufferSizeCallback(main_window, on_resize)
        glfw.glfwSetKeyCallback(main_window, on_window_key)
        glfw.glfwSetCharCallback(main_window, on_window_char)
        glfw.glfwSetMouseButtonCallback(main_window, on_window_mouse_button)
        glfw.glfwSetCursorPosCallback(main_window, on_pos)
        glfw.glfwSetScrollCallback(main_window, on_scroll)
        glfw.glfwSetDropCallback(main_window, on_drop)

        # gl_state settings
        gl_utils.basic_gl_setup()
        g_pool.image_tex = Named_Texture()

        toggle_general_settings(True)

        # now that we have a proper window we can load the last gui configuration
        g_pool.gui.configuration = session_settings.get('ui_config', {})

        # create a timer to control window update frequency
        window_update_timer = timer(1 / 60)
        def window_should_update():
            return next(window_update_timer)

        # trigger setup of window and gl sizes
        on_resize(main_window, *glfw.glfwGetFramebufferSize(main_window))

        if session_settings.get('eye1_process_alive', True):
            launch_eye_process(1, delay=0.6)
        if session_settings.get('eye0_process_alive', True):
            launch_eye_process(0, delay=0.3)

        ipc_pub.notify({'subject': 'world_process.started'})
        logger.warning('Process started.')

        # Event loop
        while not glfw.glfwWindowShouldClose(main_window):

            # fetch newest notifications
            new_notifications = []
            while notify_sub.new_data:
                t, n = notify_sub.recv()
                new_notifications.append(n)

            # notify each plugin if there are new notifications:
            for n in new_notifications:
                handle_notifications(n)
                for p in g_pool.plugins:
                    p.on_notify(n)

            # a dictionary that allows plugins to post and read events
            events = {}
            # report time between now and the last loop interation
            events['dt'] = get_dt()

            # allow each Plugin to do its work.
            for p in g_pool.plugins:
                p.recent_events(events)

            # check if a plugin need to be destroyed
            g_pool.plugins.clean()

            # send new events to ipc:
            del events['pupil_positions']  # already on the wire
            del events['gaze_positions']  # sent earlier
            if 'frame' in events:
                del events['frame']  # send explicitly with frame publisher
            if 'depth_frame' in events:
                del events['depth_frame']
            if 'audio_packets' in events:
                del events['audio_packets']
            del events['dt']  # no need to send this
            for topic, data in events.items():
                assert(isinstance(data, (list, tuple)))
                for d in data:
                    ipc_pub.send(topic, d)

            glfw.glfwMakeContextCurrent(main_window)
            # render visual feedback from loaded plugins
            if window_should_update() and gl_utils.is_window_visible(main_window):

                gl_utils.glViewport(0, 0, *camera_render_size)
                for p in g_pool.plugins:
                    p.gl_display()

                gl_utils.glViewport(0, 0, *window_size)
                try:
                    clipboard = glfw.glfwGetClipboardString(main_window).decode()
                except AttributeError:  # clipboard is None, might happen on startup
                    clipboard = ''
                g_pool.gui.update_clipboard(clipboard)
                user_input = g_pool.gui.update()
                if user_input.clipboard != clipboard:
                    # only write to clipboard if content changed
                    glfw.glfwSetClipboardString(main_window, user_input.clipboard.encode())

                for button, action, mods in user_input.buttons:
                    x, y = glfw.glfwGetCursorPos(main_window)
                    pos = x * hdpi_factor, y * hdpi_factor
                    pos = normalize(pos, camera_render_size)
                    # Position in img pixels
                    pos = denormalize(pos, g_pool.capture.frame_size)
                    for p in g_pool.plugins:
                        p.on_click(pos, button, action)

                for key, scancode, action, mods in user_input.keys:
                    for p in g_pool.plugins:
                        p.on_key(key, scancode, action, mods)

                for char_ in user_input.chars:
                    for p in g_pool.plugins:
                        p.on_char(char_)

                glfw.glfwSwapBuffers(main_window)
            glfw.glfwPollEvents()

        glfw.glfwRestoreWindow(main_window)  # need to do this for windows os
        session_settings['loaded_plugins'] = g_pool.plugins.get_initializers()
        session_settings['gui_scale'] = g_pool.gui_user_scale
        session_settings['ui_config'] = g_pool.gui.configuration
        session_settings['window_position'] = glfw.glfwGetWindowPos(main_window)
        session_settings['version'] = str(g_pool.version)
        session_settings['eye0_process_alive'] = eyes_are_alive[0].value
        session_settings['eye1_process_alive'] = eyes_are_alive[1].value
        session_settings['min_calibration_confidence'] = g_pool.min_calibration_confidence
        session_settings['detection_mapping_mode'] = g_pool.detection_mapping_mode
        session_settings['audio_mode'] = audio.audio_mode

        session_window_size = glfw.glfwGetWindowSize(main_window)
        if 0 not in session_window_size:
            session_settings['window_size'] = session_window_size

        session_settings.close()

        # de-init all running plugins
        for p in g_pool.plugins:
            p.alive = False
        g_pool.plugins.clean()

        g_pool.gui.terminate()
        glfw.glfwDestroyWindow(main_window)
        glfw.glfwTerminate()

    except:
        import traceback
        trace = traceback.format_exc()
        logger.error('Process Capture crashed with trace:\n{}'.format(trace))

    finally:
        # shut down eye processes:
        stop_eye_process(0)
        stop_eye_process(1)

        logger.info("Process shutting down.")
        ipc_pub.notify({'subject': 'world_process.stopped'})
        sleep(1.0)


def world_profiled(timebase, eyes_are_alive, ipc_pub_url, ipc_sub_url,
                   ipc_push_url, user_dir, version):
    import cProfile
    import subprocess
    import os
    from .world import world
    cProfile.runctx("world(timebase, eyes_are_alive, ipc_pub_url,ipc_sub_url,ipc_push_url,user_dir,version)",
                    {'timebase': timebase, 'eyes_are_alive': eyes_are_alive, 'ipc_pub_url': ipc_pub_url,
                     'ipc_sub_url': ipc_sub_url, 'ipc_push_url': ipc_push_url, 'user_dir': user_dir,
                     'version': version}, locals(), "world.pstats")
    loc = os.path.abspath(__file__).rsplit('pupil_src', 1)
    gprof2dot_loc = os.path.join(
        loc[0], 'pupil_src', 'shared_modules', 'gprof2dot.py')
    subprocess.call("python " + gprof2dot_loc + " -f pstats world.pstats | dot -Tpng -o world_cpu_time.png", shell=True)
    print("created cpu time graph for world process. Please check out the png next to the world.py file")<|MERGE_RESOLUTION|>--- conflicted
+++ resolved
@@ -136,12 +136,8 @@
         from accuracy_visualizer import Accuracy_Visualizer
         # from saccade_detector import Saccade_Detector
         from system_graphs import System_Graphs
-<<<<<<< HEAD
-        from marker_tracker_3d import Marker_Tracker_3D
-=======
         from camera_intrinsics_estimation import Camera_Intrinsics_Estimation
         from hololens_relay import Hololens_Relay
->>>>>>> e0781a37
 
         # UI Platform tweaks
         if platform.system() == 'Linux':
@@ -180,11 +176,6 @@
 
         # manage plugins
         runtime_plugins = import_runtime_plugins(os.path.join(g_pool.user_dir, 'plugins'))
-<<<<<<< HEAD
-        user_plugins = [Audio_Capture, Pupil_Groups, Frame_Publisher, Pupil_Remote, Time_Sync, Surface_Tracker,
-                        Annotation_Capture, Log_History, Fixation_Detector, Blink_Detection,
-                        Remote_Recorder, Accuracy_Visualizer, Marker_Tracker_3D]
-=======
         user_plugins = [Audio_Capture,
                         Pupil_Groups,
                         Frame_Publisher,
@@ -199,7 +190,6 @@
                         Accuracy_Visualizer,
                         Camera_Intrinsics_Estimation,
                         Hololens_Relay]
->>>>>>> e0781a37
         system_plugins = [Log_Display, Display_Recent_Gaze, Recorder, Pupil_Data_Relay, Plugin_Manager, System_Graphs] + manager_classes + source_classes
         plugins = system_plugins + user_plugins + runtime_plugins + calibration_plugins + gaze_mapping_plugins
         user_plugins += [p for p in runtime_plugins if not isinstance(p, (Base_Manager, Base_Source, System_Plugin_Base,
