--- conflicted
+++ resolved
@@ -693,11 +693,7 @@
                     try:
                         plugin_to_stop = g_pool.plugin_by_name[notification["name"]]
                     except KeyError as err:
-<<<<<<< HEAD
                         logger.error(f"Attempt to load unknown plugin: {err}")
-=======
-                        logger.error(f"Attempt to stop unknown plugin: {err}")
->>>>>>> 64608fbf
                     else:
                         plugin_to_stop.alive = False
                         g_pool.plugins.clean()
