'''
(*)~----------------------------------------------------------------------------------
 Pupil - eye tracking platform
 Copyright (C) 2012-2015  Pupil Labs

 Distributed under the terms of the CC BY-NC-SA License.
 License details are in the file license.txt, distributed as part of this software.
----------------------------------------------------------------------------------~(*)
'''

from gl_utils import draw_gl_polyline,draw_gl_point
from OpenGL.GL import *
from OpenGL.GLU import gluOrtho2D

from glfw import glfwGetWindowSize,glfwGetCurrentContext,glfwGetCursorPos
from glfw import GLFW_RELEASE,GLFW_PRESS,GLFW_KEY_HOME, GLFW_KEY_END, GLFW_KEY_LEFT, GLFW_KEY_RIGHT
from plugin import Plugin

import logging
logger = logging.getLogger(__name__)

class Seek_Bar(Plugin):
    """docstring for Seek_Bar
    seek bar displays a bar at the bottom of the screen when you hover close to it.
    it will show the current positon and allow you to drag to any postion in the video file.
    """
    def __init__(self, g_pool):
        super(Seek_Bar, self).__init__(g_pool)
        self.cap = g_pool.capture
        self.current_frame_index = self.cap.get_frame_index()
        self.frame_count = self.cap.get_frame_count()

        self.drag_mode = False
        self.was_playing = True
        #display layout
        self.padding = 20. #in sceen pixel

    def init_gui(self):
        self.on_window_resize(glfwGetCurrentContext(),*glfwGetWindowSize(glfwGetCurrentContext()))

    def on_window_resize(self,window,w,h):
        self.window_size = w,h
        self.h_pad = self.padding * self.frame_count/float(w)
        self.v_pad = self.padding * 1./h

    def update(self,frame,events):
        self.current_frame_index = frame.index

        if self.drag_mode:
            x,y = glfwGetCursorPos(glfwGetCurrentContext())
            x,_ = self.screen_to_seek_bar((x,y))
            seek_pos = min(self.frame_count,max(0,x))
            if abs(seek_pos-self.current_frame_index) >=.002*self.frame_count:
                seek_pos = int(min(seek_pos,self.frame_count-5)) #the last frames can be problematic to seek to
                try:
                    self.cap.seek_to_frame(seek_pos)
                    self.current_frame_index = seek_pos
                except:
                    pass
                self.g_pool.new_seek = True

    def on_click(self,img_pos,button,action):
        """
        gets called when the user clicks in the window screen
        """
        pos = glfwGetCursorPos(glfwGetCurrentContext())
        #drag the seek point
        if action == GLFW_PRESS:
            screen_seek_pos = self.seek_bar_to_screen((self.current_frame_index,0))
            dist = abs(pos[0]-screen_seek_pos[0])+abs(pos[1]-screen_seek_pos[1])
            if dist < 20:
                self.drag_mode=True
                self.was_playing = self.g_pool.play
                self.g_pool.play = False

        elif action == GLFW_RELEASE:
            if self.drag_mode:
                x, _ = self.screen_to_seek_bar(pos)
                x = int(min(self.frame_count-5,max(0,x)))
                try:
                    self.cap.seek_to_frame(x)
                except:
                    pass
                self.g_pool.new_seek = True
                self.drag_mode=False
                self.g_pool.play = self.was_playing

<<<<<<< HEAD
    def on_key(self,window, key, scancode, action, mods):
        if key == GLFW_KEY_HOME:
            if self.current_frame_index > 0.0: 
                self.cap.seek_to_frame( 0 )
                self.g_pool.new_seek = True
            else:
                pass
        elif key == GLFW_KEY_END:
            if self.current_frame_index < self.frame_count: 
                self.cap.seek_to_frame( self.frame_count -1 )
                self.g_pool.new_seek = True
            else:
                pass
        elif key == GLFW_KEY_LEFT:
            if self.current_frame_index > 0.0: 
                self.cap.seek_to_frame( self.current_frame_index -1 )
                self.g_pool.new_seek = True
            else:
                pass
        elif key == GLFW_KEY_RIGHT:
            if self.current_frame_index < self.frame_count - 1: 
                self.cap.seek_to_frame( self.current_frame_index +1 )
                self.g_pool.new_seek = True
            else:
                pass
               
=======
>>>>>>> 52f2300a
    def seek_bar_to_screen(self,pos):
        width,height = self.window_size
        x,y=pos
        y = 1-y
        x = (x/float(self.frame_count))*(width-self.padding*2) +self.padding
        y  = y*(height-2*self.padding)+self.padding
        return x,y

    def screen_to_seek_bar(self,pos):
        width,height = glfwGetWindowSize(glfwGetCurrentContext())
        x,y=pos
        x  = (x-self.padding)/(width-2*self.padding)*self.frame_count
        y  = (y-self.padding)/(height-2*self.padding)
        return x,1-y

    def gl_display(self):
        glMatrixMode(GL_PROJECTION)
        glPushMatrix()
        glLoadIdentity()
        gluOrtho2D(-self.h_pad,  (self.frame_count)+self.h_pad, -self.v_pad, 1+self.v_pad) # ranging from 0 to cache_len-1 (horizontal) and 0 to 1 (vertical)
        glMatrixMode(GL_MODELVIEW)
        glPushMatrix()
        glLoadIdentity()

        if self.drag_mode:
            color1 = (0.,.8,.5,.5)
            color2 = (0.,.8,.5,1.)
        else:
            color1 = (.25,.8,.8,.5)
            color2 = (.25,.8,.8,1.)

        draw_gl_polyline( [(0,0),(self.current_frame_index,0)],color=color1)
        draw_gl_polyline( [(self.current_frame_index,0),(self.frame_count,0)],color=(.5,.5,.5,.5))
        draw_gl_point((self.current_frame_index,0),color=color1,size=40)
        draw_gl_point((self.current_frame_index,0),color=color2,size=10)

        glMatrixMode(GL_PROJECTION)
        glPopMatrix()
        glMatrixMode(GL_MODELVIEW)
        glPopMatrix()<|MERGE_RESOLUTION|>--- conflicted
+++ resolved
@@ -85,35 +85,6 @@
                 self.drag_mode=False
                 self.g_pool.play = self.was_playing
 
-<<<<<<< HEAD
-    def on_key(self,window, key, scancode, action, mods):
-        if key == GLFW_KEY_HOME:
-            if self.current_frame_index > 0.0: 
-                self.cap.seek_to_frame( 0 )
-                self.g_pool.new_seek = True
-            else:
-                pass
-        elif key == GLFW_KEY_END:
-            if self.current_frame_index < self.frame_count: 
-                self.cap.seek_to_frame( self.frame_count -1 )
-                self.g_pool.new_seek = True
-            else:
-                pass
-        elif key == GLFW_KEY_LEFT:
-            if self.current_frame_index > 0.0: 
-                self.cap.seek_to_frame( self.current_frame_index -1 )
-                self.g_pool.new_seek = True
-            else:
-                pass
-        elif key == GLFW_KEY_RIGHT:
-            if self.current_frame_index < self.frame_count - 1: 
-                self.cap.seek_to_frame( self.current_frame_index +1 )
-                self.g_pool.new_seek = True
-            else:
-                pass
-               
-=======
->>>>>>> 52f2300a
     def seek_bar_to_screen(self,pos):
         width,height = self.window_size
         x,y=pos
