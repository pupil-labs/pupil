'''

(*)~----------------------------------------------------------------------------------
 Pupil - eye tracking platform
 Copyright (C) 2012-2014  Pupil Labs

 Distributed under the terms of the CC BY-NC-SA License.
 License details are in the file license.txt, distributed as part of this software.
----------------------------------------------------------------------------------~(*)
'''


import sys, os,platform
from time import sleep
from copy import deepcopy
from ctypes import c_bool, c_int

#bundle relevant imports
try:
    from billiard import freeze_support
except:
    from multiprocessing import freeze_support

if getattr(sys, 'frozen', False):
    if platform.system() == 'Darwin':
        # Specifiy user dirs.
        user_dir = os.path.expanduser('~/Desktop/pupil_player_settings')
        version_file = os.path.join(sys._MEIPASS,'_version_string_')
    else:
        # Specifiy user dirs.
        user_dir = os.path.join(sys._MEIPASS.rsplit(os.path.sep,1)[0],"player_settings")
        version_file = os.path.join(sys._MEIPASS,'_version_string_')

else:
    # We are running in a normal Python environment.
    # Make all pupil shared_modules available to this Python session.
    pupil_base_dir = os.path.abspath(__file__).rsplit('pupil_src', 1)[0]
    sys.path.append(os.path.join(pupil_base_dir, 'pupil_src', 'shared_modules'))
    # Specifiy user dirs.
    user_dir = os.path.join(pupil_base_dir,'player_settings')


# create folder for user settings, tmp data
if not os.path.isdir(user_dir):
    os.mkdir(user_dir)

import logging
#set up root logger before other imports
logger = logging.getLogger()
logger.setLevel(logging.INFO) # <-- use this to set verbosity
#since we are not using OS.fork on MacOS we need to do a few extra things to log our exports correctly.
if platform.system() == 'Darwin':
    if __name__ == '__main__': #clear log if main
        fh = logging.FileHandler(os.path.join(user_dir,'player.log'),mode='w')
    #we will use append mode since the exporter will stream into the same file when using os.span processes
    fh = logging.FileHandler(os.path.join(user_dir,'player.log'),mode='a')
else:
    fh = logging.FileHandler(os.path.join(user_dir,'player.log'),mode='w')
fh.setLevel(logging.DEBUG)
# create console handler with a higher log level
ch = logging.StreamHandler()
ch.setLevel(logging.WARNING)
# create formatter and add it to the handlers
formatter = logging.Formatter('Player: %(asctime)s - %(name)s - %(levelname)s - %(message)s')
fh.setFormatter(formatter)
formatter = logging.Formatter('Player [%(levelname)s] %(name)s : %(message)s')
ch.setFormatter(formatter)
# add the handlers to the logger
logger.addHandler(fh)
logger.addHandler(ch)
# mute OpenGL logger
logging.getLogger("OpenGL").propagate = False
logging.getLogger("OpenGL").addHandler(logging.NullHandler())
logger = logging.getLogger(__name__)

from file_methods import Persistent_Dict
from time import time,sleep
from ctypes import  c_int,c_bool,c_float,create_string_buffer
import numpy as np

#display
from glfw import *
import atb

from uvc_capture import autoCreateCapture,EndofVideoFileError,FileSeekError,FakeCapture

# helpers/utils
from methods import normalize, denormalize,Temp
from player_methods import correlate_gaze,patch_meta_info,is_pupil_rec_dir
from gl_utils import basic_gl_setup,adjust_gl_view, clear_gl_screen, draw_gl_point_norm,make_coord_system_pixel_based,make_coord_system_norm_based,create_named_texture,draw_named_texture


#get the current software version
if getattr(sys, 'frozen', False):
    with open(version_file) as f:
        version = f.read()
else:
    from git_version import get_tag_commit
    version = get_tag_commit()


# Plug-ins
from vis_circle import Vis_Circle
from vis_cross import Vis_Cross
from vis_polyline import Vis_Polyline
from display_gaze import Display_Gaze
from vis_light_points import Vis_Light_Points
from seek_bar import Seek_Bar
from trim_marks import Trim_Marks
from export_launcher import Export_Launcher
from scan_path import Scan_Path
from offline_marker_detector import Offline_Marker_Detector
from marker_auto_trim_marks import Marker_Auto_Trim_Marks
from pupil_server import Pupil_Server
from filter_fixations import Filter_Fixations
from manual_gaze_correction import Manual_Gaze_Correction
from batch_exporter import Batch_Exporter

plugin_by_index =  (Vis_Circle,Vis_Cross, Vis_Polyline, Vis_Light_Points,Scan_Path,Filter_Fixations,Manual_Gaze_Correction,Offline_Marker_Detector,Marker_Auto_Trim_Marks,Pupil_Server,Batch_Exporter)
name_by_index = [p.__name__ for p in plugin_by_index]
index_by_name = dict(zip(name_by_index,range(len(name_by_index))))
plugin_by_name = dict(zip(name_by_index,plugin_by_index))
additive_plugins = (Vis_Circle,Vis_Cross,Vis_Polyline)


def main():

    # Callback functions
    def on_resize(window,w, h):
        active_window = glfwGetCurrentContext()
        glfwMakeContextCurrent(window)
        adjust_gl_view(w,h,window)
        norm_size = normalize((w,h),glfwGetWindowSize(window))
        fb_size = denormalize(norm_size,glfwGetFramebufferSize(window))
        atb.TwWindowSize(*map(int,fb_size))
        glfwMakeContextCurrent(active_window)
        for p in g.plugins:
            p.on_window_resize(window,w,h)

    def on_key(window, key, scancode, action, mods):
        if not atb.TwEventKeyboardGLFW(key,action):
            if action == GLFW_PRESS:
<<<<<<< HEAD
                pass
=======
                if key == GLFW_KEY_ESCAPE:
                    pass
                else:
                    for p in g.plugins:
                        if hasattr(p,'on_key') and callable(getattr(p,'on_key')):
                            p.on_key(window, key, scancode, action, mods)

>>>>>>> cd1e82bb

    def on_char(window,char):
        if not atb.TwEventCharGLFW(char,1):
            pass

    def on_button(window,button, action, mods):
        if not atb.TwEventMouseButtonGLFW(button,action):
            pos = glfwGetCursorPos(window)
            pos = normalize(pos,glfwGetWindowSize(main_window))
            pos = denormalize(pos,(frame.img.shape[1],frame.img.shape[0]) ) # Position in img pixels
            for p in g.plugins:
                p.on_click(pos,button,action)

    def on_pos(window,x, y):
        norm_pos = normalize((x,y),glfwGetWindowSize(window))
        fb_x,fb_y = denormalize(norm_pos,glfwGetFramebufferSize(window))
        if atb.TwMouseMotion(int(fb_x),int(fb_y)):
            pass

    def on_scroll(window,x,y):
        if not atb.TwMouseWheel(int(x)):
            pass

    def on_close(window):
        glfwSetWindowShouldClose(main_window,True)
        logger.debug('Process closing from window')


    try:
        rec_dir = sys.argv[1]
    except:
        #for dev, supply hardcoded dir:
        rec_dir = '/Users/mkassner/Desktop/Marker_Tracking_Demo_Recording/'
        if os.path.isdir(rec_dir):
            logger.debug("Dev option: Using hadcoded data dir.")
        else:
            if getattr(sys, 'frozen', False):
                logger.warning("You did not supply a data directory when you called this script! \
                   \nPlease drag a Pupil recoding directory onto the launch icon.")
            else:
                logger.warning("You did not supply a data directory when you called this script! \
                       \nPlease supply a Pupil recoding directory as first arg when calling Pupil Player.")
            return

    if not is_pupil_rec_dir(rec_dir):
        logger.error("You did not supply a dir with the required files inside.")
        return

    #backwards compatibility fn.
    patch_meta_info(rec_dir)

    #parse and load data folder info
    video_path = rec_dir + "/world.avi"
    timestamps_path = rec_dir + "/timestamps.npy"
    gaze_positions_path = rec_dir + "/gaze_positions.npy"
    meta_info_path = rec_dir + "/info.csv"


    #parse info.csv file
    with open(meta_info_path) as info:
        meta_info = dict( ((line.strip().split('\t')) for line in info.readlines() ) )
    rec_version = meta_info["Capture Software Version"]
    if not rec_version == "unknown":
        rec_version_float = int(filter(type(rec_version).isdigit, rec_version)[:3])/100. #(get major,minor,fix of version)
    else:
        rec_version_float = "unknown"
    logger.debug("Recording version: %s , %s"%(rec_version,rec_version_float))


    #load gaze information
    gaze_list = np.load(gaze_positions_path)
    timestamps = np.load(timestamps_path)

    #correlate data
    positions_by_frame = correlate_gaze(gaze_list,timestamps)


    # load session persistent settings
    session_settings = Persistent_Dict(os.path.join(user_dir,"user_settings"))
    def load(var_name,default):
        return session_settings.get(var_name,default)
    def save(var_name,var):
        session_settings[var_name] = var


    # Initialize capture
    cap = autoCreateCapture(video_path,timestamps=timestamps_path)

    if isinstance(cap,FakeCapture):
        logger.error("could not start capture.")
        return

    width,height = cap.get_size()


    # Initialize glfw
    glfwInit()
    main_window = glfwCreateWindow(width, height, "Pupil Player: "+meta_info["Recording Name"]+" - "+ rec_dir.split(os.path.sep)[-1], None, None)
    glfwMakeContextCurrent(main_window)

    # Register callbacks main_window
    glfwSetWindowSizeCallback(main_window,on_resize)
    glfwSetWindowCloseCallback(main_window,on_close)
    glfwSetKeyCallback(main_window,on_key)
    glfwSetCharCallback(main_window,on_char)
    glfwSetMouseButtonCallback(main_window,on_button)
    glfwSetCursorPosCallback(main_window,on_pos)
    glfwSetScrollCallback(main_window,on_scroll)


    # create container for globally scoped varfs (within world)
    g = Temp()
    g.plugins = []
    g.play = False
    g.new_seek = True
    g.user_dir = user_dir
    g.rec_dir = rec_dir
    g.app = 'player'
    g.timestamps = timestamps
    g.positions_by_frame = positions_by_frame



    # helpers called by the main atb bar
    def update_fps():
        old_time, bar.timestamp = bar.timestamp, time()
        dt = bar.timestamp - old_time
        if dt:
            bar.fps.value += .1 * (1. / dt - bar.fps.value)

    def set_window_size(mode,data):
        width,height = cap.get_size()
        ratio = (1,.75,.5,.25)[mode]
        w,h = int(width*ratio),int(height*ratio)
        glfwSetWindowSize(main_window,w,h)
        data.value=mode # update the bar.value

    def get_from_data(data):
        """
        helper for atb getter and setter use
        """
        return data.value

    def get_play():
        return g.play

    def set_play(value):
        g.play = value

    def next_frame():
        try:
            cap.seek_to_frame(cap.get_frame_index())
        except FileSeekError:
            pass
        g.new_seek = True

    def prev_frame():
        try:
            cap.seek_to_frame(cap.get_frame_index()-2)
        except FileSeekError:
            pass
        g.new_seek = True



    def open_plugin(selection,data):
        if plugin_by_index[selection] not in additive_plugins:
            for p in g.plugins:
                if isinstance(p,plugin_by_index[selection]):
                    return

        g.plugins = [p for p in g.plugins if p.alive]
        logger.debug('Open Plugin: %s'%name_by_index[selection])
        new_plugin = plugin_by_index[selection](g)
        g.plugins.append(new_plugin)
        g.plugins.sort(key=lambda p: p.order)

        if hasattr(new_plugin,'init_gui'):
            new_plugin.init_gui()
        # save the value for atb bar
        data.value=selection

    def get_from_data(data):
        """
        helper for atb getter and setter use
        """
        return data.value

    atb.init()
    # add main controls ATB bar
    bar = atb.Bar(name = "Controls", label="Controls",
            help="Scene controls", color=(50, 50, 50), alpha=100,valueswidth=150,
            text='light', position=(10, 10),refresh=.1, size=(300, 160))
    bar.next_atb_pos = (10,220)
    bar.fps = c_float(0.0)
    bar.timestamp = time()
    bar.window_size = c_int(load("window_size",0))
    window_size_enum = atb.enum("Display Size",{"Full":0, "Medium":1,"Half":2,"Mini":3})
    bar.version = create_string_buffer(version,512)
    bar.recording_version = create_string_buffer(rec_version,512)
    bar.add_var("fps", bar.fps, step=1., readonly=True)
    bar._fps = c_float(cap.get_fps())
    bar.add_var("recoding fps",bar._fps,readonly=True)
    bar.add_var("display size", vtype=window_size_enum,setter=set_window_size,getter=get_from_data,data=bar.window_size)
    bar.add_var("play",vtype=c_bool,getter=get_play,setter=set_play,key="space")
    bar.add_button('step next',next_frame,key='right')
    bar.add_button('step prev',prev_frame,key='left')
    bar.add_var("frame index",vtype=c_int,getter=lambda:cap.get_frame_index()-1 )

    bar.plugin_to_load = c_int(0)
    plugin_type_enum = atb.enum("Plug In",index_by_name)
    bar.add_var("plugin",setter=open_plugin,getter=get_from_data,data=bar.plugin_to_load, vtype=plugin_type_enum)
    bar.add_var("version of recording",bar.recording_version, readonly=True, help="version of the capture software used to make this recording")
    bar.add_var("version of player",bar.version, readonly=True, help="version of the Pupil Player")
    bar.add_button("exit", on_close,data=main_window,key="esc")

    #set the last saved window size
    set_window_size(bar.window_size.value,bar.window_size)
    on_resize(main_window, *glfwGetWindowSize(main_window))
    glfwSetWindowPos(main_window,0,0)


    #we always load these plugins
    g.plugins.append(Export_Launcher(g,data_dir=rec_dir,frame_count=len(timestamps)))
    g.plugins.append(Seek_Bar(g,capture=cap))
    g.trim_marks = Trim_Marks(g,capture=cap)
    g.plugins.append(g.trim_marks)

    #these are loaded based on user settings
    for initializer in load('plugins',[]):
        name, args = initializer
        logger.debug("Loading plugin: %s with settings %s"%(name, args))
        try:
            p = plugin_by_name[name](g,**args)
            g.plugins.append(p)
        except:
            logger.warning("Plugin '%s' failed to load from settings file." %name)

    if load('plugins',"_") == "_":
        #lets load some default if we dont have presets
        g.plugins.append(Scan_Path(g))
        g.plugins.append(Vis_Polyline(g))
        g.plugins.append(Vis_Circle(g))
        # g.plugins.append(Vis_Light_Points(g))

    #sort by exec order
    g.plugins.sort(key=lambda p: p.order)

    #init gui
    for p in g.plugins:
        if hasattr(p,'init_gui'):
            p.init_gui()

    # gl_state settings
    basic_gl_setup()
    g.image_tex = create_named_texture((height,width,3))


    while not glfwWindowShouldClose(main_window):

        update_fps()

        #grab new frame
        if g.play or g.new_seek:
            try:
                new_frame = cap.get_frame()
            except EndofVideoFileError:
                #end of video logic: pause at last frame.
                g.play=False

            if g.new_seek:
                display_time = new_frame.timestamp
                g.new_seek = False

        frame = new_frame.copy()
        #new positons and events we make a deepcopy just like the image is a copy.
        current_pupil_positions = deepcopy(positions_by_frame[frame.index])
        events = []

        # allow each Plugin to do its work.
        for p in g.plugins:
            p.update(frame,current_pupil_positions,events)

        #check if a plugin need to be destroyed
        g.plugins = [p for p in g.plugins if p.alive]

        # render camera image
        glfwMakeContextCurrent(main_window)
        make_coord_system_norm_based()
        draw_named_texture(g.image_tex,frame.img)
        make_coord_system_pixel_based(frame.img.shape)
        # render visual feedback from loaded plugins
        for p in g.plugins:
            p.gl_display()

        #present frames at appropriate speed
        wait_time = frame.timestamp - display_time
        display_time = frame.timestamp
        try:
            spent_time = time()-timestamp
            sleep(wait_time-spent_time)
        except:
            pass
        timestamp = time()


        atb.draw()
        glfwSwapBuffers(main_window)
        glfwPollEvents()

    plugin_save = []
    for p in g.plugins:
        try:
            p_initializer = p.get_class_name(),p.get_init_dict()
            plugin_save.append(p_initializer)
        except AttributeError:
            #not all plugins need to be savable, they will not have the init dict.
            # any object without a get_init_dict method will throw this exception.
            pass

    # de-init all running plugins
    for p in g.plugins:
        p.alive = False
        #reading p.alive actually runs plug-in cleanup
        _ = p.alive

    save('plugins',plugin_save)
    save('window_size',bar.window_size.value)
    session_settings.close()

    cap.close()
    bar.destroy()
    glfwDestroyWindow(main_window)
    glfwTerminate()
    logger.debug("Process done")


if __name__ == '__main__':
    freeze_support()
    if 1:
        main()
    else:
        import cProfile,subprocess,os
        cProfile.runctx("main()",{},locals(),"player.pstats")
        loc = os.path.abspath(__file__).rsplit('pupil_src', 1)
        gprof2dot_loc = os.path.join(loc[0], 'pupil_src', 'shared_modules','gprof2dot.py')
        subprocess.call("python "+gprof2dot_loc+" -f pstats player.pstats | dot -Tpng -o player_cpu_time.png", shell=True)
        print "created cpu time graph for pupil player . Please check out the png next to the main.py file"<|MERGE_RESOLUTION|>--- conflicted
+++ resolved
@@ -140,17 +140,12 @@
     def on_key(window, key, scancode, action, mods):
         if not atb.TwEventKeyboardGLFW(key,action):
             if action == GLFW_PRESS:
-<<<<<<< HEAD
-                pass
-=======
                 if key == GLFW_KEY_ESCAPE:
                     pass
                 else:
                     for p in g.plugins:
                         if hasattr(p,'on_key') and callable(getattr(p,'on_key')):
                             p.on_key(window, key, scancode, action, mods)
-
->>>>>>> cd1e82bb
 
     def on_char(window,char):
         if not atb.TwEventCharGLFW(char,1):
