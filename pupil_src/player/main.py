'''
(*)~---------------------------------------------------------------------------
Pupil - eye tracking platform
Copyright (C) 2012-2017  Pupil Labs

Distributed under the terms of the GNU
Lesser General Public License (LGPL v3.0).
See COPYING and COPYING.LESSER for license details.
---------------------------------------------------------------------------~(*)
'''

import sys
import os
import platform
import errno
from glob import glob
from copy import deepcopy
from time import time
from multiprocessing import freeze_support

# UI Platform tweaks
if platform.system() == 'Linux':
    scroll_factor = 10.0
elif platform.system() == 'Windows':
    scroll_factor = 10.0
else:
    scroll_factor = 1.0

if getattr(sys, 'frozen', False):
    user_dir = os.path.expanduser(os.path.join('~', 'pupil_player_settings'))
    version_file = os.path.join(sys._MEIPASS, '_version_string_')
else:
    # We are running in a normal Python environment.
    # Make all pupil shared_modules available to this Python session.
    pupil_base_dir = os.path.abspath(__file__).rsplit('pupil_src', 1)[0]
    sys.path.append(os.path.join(pupil_base_dir, 'pupil_src', 'shared_modules'))
    # Specifiy user dirs.
    user_dir = os.path.join(pupil_base_dir, 'player_settings')
    version_file = None

# create folder for user settings, tmp data
if not os.path.isdir(user_dir):
    os.mkdir(user_dir)

# imports
from file_methods import Persistent_Dict, load_object
import numpy as np

# display
from glfw import *
# check versions for our own depedencies as they are fast-changing
from pyglui import __version__ as pyglui_version

from pyglui import ui, graph, cygl
from pyglui.cygl.utils import Named_Texture
import gl_utils
from OpenGL.GL import glClearColor
# capture
from video_capture import File_Source, EndofVideoFileError, FileSeekError

# helpers/utils
from version_utils import VersionFormat, read_rec_version, get_version
from methods import normalize, denormalize, delta_t, get_system_info
from player_methods import correlate_data, is_pupil_rec_dir, update_recording_to_recent, load_meta_info

# monitoring
import psutil

# Plug-ins
from plugin import Plugin_List, import_runtime_plugins
from vis_circle import Vis_Circle
from vis_cross import Vis_Cross
from vis_polyline import Vis_Polyline
from vis_light_points import Vis_Light_Points
from vis_watermark import Vis_Watermark
from vis_fixation import Vis_Fixation
from vis_scan_path import Vis_Scan_Path
from vis_eye_video_overlay import Vis_Eye_Video_Overlay
from seek_bar import Seek_Bar
from trim_marks import Trim_Marks
from video_export_launcher import Video_Export_Launcher
from offline_surface_tracker import Offline_Surface_Tracker
from marker_auto_trim_marks import Marker_Auto_Trim_Marks
from fixation_detector import Gaze_Position_2D_Fixation_Detector, Pupil_Angle_3D_Fixation_Detector
from manual_gaze_correction import Manual_Gaze_Correction
from batch_exporter import Batch_Exporter
from log_display import Log_Display
from annotations import Annotation_Player
from raw_data_exporter import Raw_Data_Exporter
from log_history import Log_History


import logging
# set up root logger before other imports
logger = logging.getLogger()
logger.setLevel(logging.DEBUG)

<<<<<<< HEAD
assert pyglui_version >= '1.2'
=======
assert pyglui_version >= '1.3'
>>>>>>> cc7a0840

# since we are not using OS.fork on MacOS we need to do a few extra things to log our exports correctly.
if platform.system() == 'Darwin':
    if __name__ == '__main__':  # clear log if main
        fh = logging.FileHandler(os.path.join(user_dir, 'player.log'), mode='w')
    # we will use append mode since the exporter will stream into the same file when using os.span processes
    fh = logging.FileHandler(os.path.join(user_dir, 'player.log'), mode='a')
else:
    fh = logging.FileHandler(os.path.join(user_dir, 'player.log'), mode='w')
fh.setLevel(logging.DEBUG)
# create console handler with a higher log level
ch = logging.StreamHandler()
ch.setLevel(logging.INFO)
# create formatter and add it to the handlers
formatter = logging.Formatter('Player: %(asctime)s - %(name)s - %(levelname)s - %(message)s')
fh.setFormatter(formatter)
formatter = logging.Formatter('Player [%(levelname)s] %(name)s : %(message)s')
ch.setFormatter(formatter)
# add the handlers to the logger
logger.addHandler(fh)
logger.addHandler(ch)

logging.getLogger("OpenGL").setLevel(logging.ERROR)
logger = logging.getLogger(__name__)

# UI Platform tweaks
if platform.system() == 'Linux':
    scroll_factor = 10.0
    window_position_default = (0, 0)
elif platform.system() == 'Windows':
    scroll_factor = 1.0
    window_position_default = (8, 31)
else:
    scroll_factor = 1.0
    window_position_default = (0, 0)


class Global_Container(object):
    pass


def session(rec_dir):
    system_plugins = [Log_Display, Seek_Bar, Trim_Marks]
    vis_plugins = sorted([Vis_Circle, Vis_Fixation, Vis_Polyline, Vis_Light_Points, Vis_Cross,
                          Vis_Watermark, Vis_Eye_Video_Overlay, Vis_Scan_Path], key=lambda x: x.__name__)

    analysis_plugins = sorted([Gaze_Position_2D_Fixation_Detector, Pupil_Angle_3D_Fixation_Detector,
                               Manual_Gaze_Correction, Video_Export_Launcher, Offline_Surface_Tracker,
                               Raw_Data_Exporter, Batch_Exporter, Annotation_Player], key=lambda x: x.__name__)

    other_plugins = sorted([Log_History, Marker_Auto_Trim_Marks], key=lambda x: x.__name__)
    user_plugins = sorted(import_runtime_plugins(os.path.join(user_dir, 'plugins')), key=lambda x: x.__name__)

    user_launchable_plugins = vis_plugins + analysis_plugins + other_plugins + user_plugins
    available_plugins = system_plugins + user_launchable_plugins
    name_by_index = [p.__name__ for p in available_plugins]
    plugin_by_name = dict(zip(name_by_index, available_plugins))

    # Callback functions
    def on_resize(window, w, h):
        if gl_utils.is_window_visible(window):
            hdpi_factor = float(glfwGetFramebufferSize(window)[0] / glfwGetWindowSize(window)[0])
            g_pool.gui.scale = g_pool.gui_user_scale * hdpi_factor
            g_pool.gui.update_window(w, h)
            g_pool.gui.collect_menus()
            for g in g_pool.graphs:
                g.scale = hdpi_factor
                g.adjust_window_size(w, h)
            gl_utils.adjust_gl_view(w, h)
            for p in g_pool.plugins:
                p.on_window_resize(window, w, h)

    def on_key(window, key, scancode, action, mods):
        g_pool.gui.update_key(key, scancode, action, mods)

    def on_char(window, char):
        g_pool.gui.update_char(char)

    def on_button(window, button, action, mods):
        g_pool.gui.update_button(button, action, mods)
        pos = glfwGetCursorPos(window)
        pos = normalize(pos, glfwGetWindowSize(window))
        pos = denormalize(pos, (frame.img.shape[1], frame.img.shape[0]))  # Position in img pixels
        for p in g_pool.plugins:
            p.on_click(pos, button, action)

    def on_pos(window, x, y):
        hdpi_factor = float(glfwGetFramebufferSize(window)[0]/glfwGetWindowSize(window)[0])
        g_pool.gui.update_mouse(x*hdpi_factor, y*hdpi_factor)

    def on_scroll(window, x, y):
        g_pool.gui.update_scroll(x, y*scroll_factor)

    def on_drop(window, count, paths):
        for x in range(count):
            new_rec_dir = paths[x].decode('utf-8')
            if is_pupil_rec_dir(new_rec_dir):
                logger.debug("Starting new session with '{}'".format(new_rec_dir))
                global rec_dir
                rec_dir = new_rec_dir
                glfwSetWindowShouldClose(window, True)
            else:
                logger.error("'{}' is not a valid pupil recording".format(new_rec_dir))

    tick = delta_t()

    def get_dt():
        return next(tick)

    update_recording_to_recent(rec_dir)

    video_path = [f for f in glob(os.path.join(rec_dir, "world.*")) if f[-3:] in ('mp4', 'mkv', 'avi')][0]
    timestamps_path = os.path.join(rec_dir, "world_timestamps.npy")
    pupil_data_path = os.path.join(rec_dir, "pupil_data")

    meta_info = load_meta_info(rec_dir)
    app_version = get_version(version_file)

    # log info about Pupil Platform and Platform in player.log
    logger.info('Application Version: {}'.format(app_version))
    logger.info('System Info: {}'.format(get_system_info()))

    timestamps = np.load(timestamps_path)

    # create container for globally scoped vars
    g_pool = Global_Container()
    g_pool.app = 'player'

    # Initialize capture
    cap = File_Source(g_pool, video_path, timestamps=list(timestamps))

    # load session persistent settings
    session_settings = Persistent_Dict(os.path.join(user_dir, "user_settings"))
    if VersionFormat(session_settings.get("version", '0.0')) < get_version(version_file):
        logger.info("Session setting are from older version of this app. I will not use those.")
        session_settings.clear()

    width, height = session_settings.get('window_size', cap.frame_size)
    window_pos = session_settings.get('window_position', window_position_default)
    main_window = glfwCreateWindow(width, height, "Pupil Player: "+meta_info["Recording Name"]+" - "
                                   + rec_dir.split(os.path.sep)[-1], None, None)
    glfwSetWindowPos(main_window, window_pos[0], window_pos[1])
    glfwMakeContextCurrent(main_window)
    cygl.utils.init()

    def set_scale(new_scale):
        g_pool.gui_user_scale = new_scale
        on_resize(main_window, *glfwGetFramebufferSize(main_window))

    # load pupil_positions, gaze_positions
    pupil_data = load_object(pupil_data_path, use_mutable=False)
    pupil_list = pupil_data['pupil_positions']
    gaze_list = pupil_data['gaze_positions']
    g_pool.pupil_data = pupil_data
    g_pool.binocular = meta_info.get('Eye Mode', 'monocular') == 'binocular'
    g_pool.version = app_version
    g_pool.capture = cap
    g_pool.timestamps = timestamps
    g_pool.play = False
    g_pool.new_seek = True
    g_pool.user_dir = user_dir
    g_pool.rec_dir = rec_dir
    g_pool.meta_info = meta_info
    g_pool.min_data_confidence = session_settings.get('min_data_confidence', 0.6)
    g_pool.pupil_positions_by_frame = correlate_data(pupil_list, g_pool.timestamps)
    g_pool.gaze_positions_by_frame = correlate_data(gaze_list, g_pool.timestamps)
    g_pool.fixations_by_frame = [[] for x in g_pool.timestamps]  # populated by the fixation detector plugin

    def next_frame(_):
        try:
            cap.seek_to_frame(cap.get_frame_index())
        except(FileSeekError):
            logger.warning("Could not seek to next frame.")
        else:
            g_pool.new_seek = True

    def prev_frame(_):
        try:
            cap.seek_to_frame(cap.get_frame_index()-2)
        except(FileSeekError):
            logger.warning("Could not seek to previous frame.")
        else:
            g_pool.new_seek = True

    def toggle_play(new_state):
        if cap.get_frame_index() >= cap.get_frame_count()-5:
            cap.seek_to_frame(1)  # avoid pause set by hitting trimmark pause.
            logger.warning("End of video - restart at beginning.")
        g_pool.play = new_state

    def set_data_confidence(new_confidence):
        g_pool.min_data_confidence = new_confidence
        notification = {'subject': 'min_data_confidence_changed'}
        notification['_notify_time_'] = time()+.8
        g_pool.delayed_notifications[notification['subject']] = notification

    def open_plugin(plugin):
        if plugin == "Select to load":
            return
        g_pool.plugins.add(plugin)

    def purge_plugins():
        for p in g_pool.plugins:
            if p.__class__ in user_launchable_plugins:
                p.alive = False
        g_pool.plugins.clean()

    def do_export(_):
        export_range = slice(g_pool.trim_marks.in_mark, g_pool.trim_marks.out_mark)
        export_dir = os.path.join(g_pool.rec_dir, 'exports', '{}-{}'.format(export_range.start, export_range.stop))
        try:
            os.makedirs(export_dir)
        except OSError as e:
            if e.errno != errno.EEXIST:
                logger.error("Could not create export dir")
                raise e
            else:
                overwrite_warning = "Previous export for range [{}-{}] already exsits - overwriting."
                logger.warning(overwrite_warning.format(export_range.start, export_range.stop))
        else:
            logger.info('Created export dir at "{}"'.format(export_dir))

        notification = {'subject': 'should_export', 'range': export_range, 'export_dir': export_dir}
        g_pool.notifications.append(notification)

    g_pool.gui = ui.UI()
    g_pool.gui_user_scale = session_settings.get('gui_scale', 1.)
    g_pool.main_menu = ui.Scrolling_Menu("Settings", pos=(-350, 20), size=(300, 500))
    g_pool.main_menu.append(ui.Button("Close Pupil Player", lambda: glfwSetWindowShouldClose(main_window, True)))
    g_pool.main_menu.append(ui.Selector('gui_user_scale', g_pool, setter=set_scale, selection=[.5, .75, 1., 1.5, 2.], label='Interface Size'))
    g_pool.main_menu.append(ui.Info_Text('Player Version: {}'.format(g_pool.version)))
    g_pool.main_menu.append(ui.Info_Text('Capture Version: {}'.format(meta_info['Capture Software Version'])))
    g_pool.main_menu.append(ui.Info_Text('Data Format Version: {}'.format(meta_info['Data Format Version'])))
    g_pool.main_menu.append(ui.Slider('min_data_confidence', g_pool, setter=set_data_confidence,
                                      step=.05, min=0.0, max=1.0, label='Confidence threshold'))

    selector_label = "Select to load"

    vis_labels = ["   " + p.__name__.replace('_', ' ') for p in vis_plugins]
    analysis_labels = ["   " + p.__name__.replace('_', ' ') for p in analysis_plugins]
    other_labels = ["   " + p.__name__.replace('_', ' ') for p in other_plugins]
    user_labels = ["   " + p.__name__.replace('_', ' ') for p in user_plugins]

    plugins = ([selector_label, selector_label] + vis_plugins + [selector_label] + analysis_plugins + [selector_label]
               + other_plugins + [selector_label] + user_plugins)
    labels = ([selector_label, "Visualization"] + vis_labels + ["Analysis"] + analysis_labels + ["Other"]
              + other_labels + ["User added"] + user_labels)

    g_pool.main_menu.append(ui.Selector('Open plugin:',
                                        selection=plugins,
                                        labels=labels,
                                        setter=open_plugin,
                                        getter=lambda: selector_label))

    g_pool.main_menu.append(ui.Button('Close all plugins', purge_plugins))
    g_pool.main_menu.append(ui.Button('Reset window size',
                                      lambda: glfwSetWindowSize(main_window, cap.frame_size[0], cap.frame_size[1])))
    g_pool.quickbar = ui.Stretching_Menu('Quick Bar', (0, 100), (120, -100))
    g_pool.play_button = ui.Thumb('play',
                                  g_pool,
                                  label=chr(0xf04b),
                                  setter=toggle_play,
                                  hotkey=GLFW_KEY_SPACE,
                                  label_font='fontawesome',
                                  label_offset_x=5,
                                  label_offset_y=0,
                                  label_offset_size=-24)
    g_pool.play_button.on_color[:] = (0, 1., .0, .8)
    g_pool.forward_button = ui.Thumb('forward',
                                     label=chr(0xf04e),
                                     getter=lambda: False,
                                     setter=next_frame,
                                     hotkey=GLFW_KEY_RIGHT,
                                     label_font='fontawesome',
                                     label_offset_x=5,
                                     label_offset_y=0,
                                     label_offset_size=-24)
    g_pool.backward_button = ui.Thumb('backward',
                                      label=chr(0xf04a),
                                      getter=lambda: False,
                                      setter=prev_frame,
                                      hotkey=GLFW_KEY_LEFT,
                                      label_font='fontawesome',
                                      label_offset_x=-5,
                                      label_offset_y=0,
                                      label_offset_size=-24)
    g_pool.export_button = ui.Thumb('export',
                                    label=chr(0xf063),
                                    getter=lambda: False,
                                    setter=do_export,
                                    hotkey='e',
                                    label_font='fontawesome',
                                    label_offset_x=0,
                                    label_offset_y=2,
                                    label_offset_size=-24)
    g_pool.quickbar.extend([g_pool.play_button, g_pool.forward_button, g_pool.backward_button, g_pool.export_button])
    g_pool.gui.append(g_pool.quickbar)
    g_pool.gui.append(g_pool.main_menu)

    # we always load these plugins
    system_plugins = [('Trim_Marks', {}), ('Seek_Bar', {})]
    default_plugins = [('Log_Display', {}), ('Vis_Scan_Path', {}), ('Vis_Polyline', {}), ('Vis_Circle', {}), ('Video_Export_Launcher', {})]
    previous_plugins = session_settings.get('loaded_plugins', default_plugins)
    g_pool.notifications = []
    g_pool.delayed_notifications = {}
    g_pool.plugins = Plugin_List(g_pool, plugin_by_name, system_plugins+previous_plugins)


    # Register callbacks main_window
    glfwSetFramebufferSizeCallback(main_window, on_resize)
    glfwSetKeyCallback(main_window, on_key)
    glfwSetCharCallback(main_window, on_char)
    glfwSetMouseButtonCallback(main_window, on_button)
    glfwSetCursorPosCallback(main_window, on_pos)
    glfwSetScrollCallback(main_window, on_scroll)
    glfwSetDropCallback(main_window, on_drop)

    g_pool.gui.configuration = session_settings.get('ui_config', {})

    # gl_state settings
    gl_utils.basic_gl_setup()
    g_pool.image_tex = Named_Texture()

    # set up performace graphs:
    pid = os.getpid()
    ps = psutil.Process(pid)
    ts = None

    cpu_graph = graph.Bar_Graph()
    cpu_graph.pos = (20, 110)
    cpu_graph.update_fn = ps.cpu_percent
    cpu_graph.update_rate = 5
    cpu_graph.label = 'CPU %0.1f'

    fps_graph = graph.Bar_Graph()
    fps_graph.pos = (140, 110)
    fps_graph.update_rate = 5
    fps_graph.label = "%0.0f REC FPS"

    pupil_graph = graph.Bar_Graph(max_val=1.0)
    pupil_graph.pos = (260, 110)
    pupil_graph.update_rate = 5
    pupil_graph.label = "Confidence: %0.2f"
    g_pool.graphs = [cpu_graph, fps_graph, pupil_graph]

    # trigger on_resize
    on_resize(main_window, *glfwGetFramebufferSize(main_window))

    while not glfwWindowShouldClose(main_window):
        # grab new frame
        if g_pool.play or g_pool.new_seek:
            g_pool.new_seek = False
            try:
                new_frame = cap.get_frame()
            except EndofVideoFileError:
                # end of video logic: pause at last frame.
                g_pool.play = False
                logger.warning("end of video")
            update_graph = True
        else:
            update_graph = False

        frame = new_frame.copy()
        events = {}
        events['frame'] = frame
        # report time between now and the last loop interation
        events['dt'] = get_dt()
        # new positons we make a deepcopy just like the image is a copy.
        events['gaze_positions'] = deepcopy(g_pool.gaze_positions_by_frame[frame.index])
        events['pupil_positions'] = deepcopy(g_pool.pupil_positions_by_frame[frame.index])

        if update_graph:
            # update performace graphs
            for p in events['pupil_positions']:
                pupil_graph.add(p['confidence'])

            t = new_frame.timestamp
            if ts and ts != t:
                dt, ts = t-ts, t
                fps_graph.add(1./dt)
            else:
               ts = new_frame.timestamp

            g_pool.play_button.status_text = str(frame.index)
        # always update the CPU graph
        cpu_graph.update()

        # publish delayed notifiactions when their time has come.
        for n in list(g_pool.delayed_notifications.values()):
            if n['_notify_time_'] < time():
                del n['_notify_time_']
                del g_pool.delayed_notifications[n['subject']]
                g_pool.notifications.append(n)

        # notify each plugin if there are new notifactions:
        while g_pool.notifications:
            n = g_pool.notifications.pop(0)
            for p in g_pool.plugins:
                p.on_notify(n)

        # allow each Plugin to do its work.
        for p in g_pool.plugins:
            p.recent_events(events)

        # check if a plugin need to be destroyed
        g_pool.plugins.clean()

        # render camera image
        glfwMakeContextCurrent(main_window)
        gl_utils.make_coord_system_norm_based()
        g_pool.image_tex.update_from_frame(frame)
        g_pool.image_tex.draw()
        gl_utils.make_coord_system_pixel_based(frame.img.shape)
        # render visual feedback from loaded plugins
        for p in g_pool.plugins:
            p.gl_display()

        fps_graph.draw()
        cpu_graph.draw()
        pupil_graph.draw()
        g_pool.gui.update()

        # present frames at appropriate speed
        cap.wait(frame)

        glfwSwapBuffers(main_window)
        glfwPollEvents()

    session_settings['loaded_plugins'] = g_pool.plugins.get_initializers()
    session_settings['min_data_confidence'] = g_pool.min_data_confidence
    session_settings['gui_scale'] = g_pool.gui_user_scale
    session_settings['ui_config'] = g_pool.gui.configuration
    session_settings['window_size'] = glfwGetWindowSize(main_window)
    session_settings['window_position'] = glfwGetWindowPos(main_window)
    session_settings['version'] = str(g_pool.version)
    session_settings.close()

    # de-init all running plugins
    for p in g_pool.plugins:
        p.alive = False
    g_pool.plugins.clean()

    cap.cleanup()
    g_pool.gui.terminate()
    glfwDestroyWindow(main_window)



def show_no_rec_window():
    from pyglui.pyfontstash import fontstash
    from pyglui.ui import get_roboto_font_path

    def on_drop(window, count, paths):
        for x in range(count):
            new_rec_dir = paths[x].decode('utf-8')
            if is_pupil_rec_dir(new_rec_dir):
                logger.debug("Starting new session with '{}'".format(new_rec_dir))
                global rec_dir
                rec_dir = new_rec_dir
                glfwSetWindowShouldClose(window, True)
            else:
                logger.error("'{}' is not a valid pupil recording".format(new_rec_dir))

    # load session persistent settings
    session_settings = Persistent_Dict(os.path.join(user_dir, "user_settings"))
    if VersionFormat(session_settings.get("version", '0.0')) < get_version(version_file):
        logger.info("Session setting are from older version of this app. I will not use those.")
        session_settings.clear()
    w, h = session_settings.get('window_size', (1280, 720))
    window_pos = session_settings.get('window_position', window_position_default)

    glfwWindowHint(GLFW_RESIZABLE, 0)
    window = glfwCreateWindow(w, h, 'Pupil Player')
    glfwWindowHint(GLFW_RESIZABLE, 1)

    glfwMakeContextCurrent(window)
    glfwSetWindowPos(window, window_pos[0], window_pos[1])
    glfwSetDropCallback(window, on_drop)

    glfont = fontstash.Context()
    glfont.add_font('roboto', get_roboto_font_path())
    glfont.set_align_string(v_align="center", h_align="middle")
    glfont.set_color_float((0.2, 0.2, 0.2, 0.9))
    gl_utils.basic_gl_setup()
    glClearColor(0.5, .5, 0.5, 0.0)
    text = 'Drop a recording directory onto this window.'
    tip = '(Tip: You can drop a recording directory onto the app icon.)'
    # text = "Please supply a Pupil recording directory as first arg when calling Pupil Player."
    while not glfwWindowShouldClose(window):

        fb_size = glfwGetFramebufferSize(window)
        hdpi_factor = float(fb_size[0] / glfwGetWindowSize(window)[0])
        gl_utils.adjust_gl_view(*fb_size)

        gl_utils.clear_gl_screen()
        glfont.set_blur(10.5)
        glfont.set_color_float((0.0, 0.0, 0.0, 1.))
        glfont.set_size(w/25.*hdpi_factor)
        glfont.draw_text(w/2*hdpi_factor, .3*h*hdpi_factor, text)
        glfont.set_size(w/30.*hdpi_factor)
        glfont.draw_text(w/2*hdpi_factor, .4*h*hdpi_factor, tip)
        glfont.set_blur(0.96)
        glfont.set_color_float((1., 1., 1., 1.))
        glfont.set_size(w/25.*hdpi_factor)
        glfont.draw_text(w/2*hdpi_factor, .3*h*hdpi_factor, text)
        glfont.set_size(w/30.*hdpi_factor)
        glfont.draw_text(w/2*hdpi_factor, .4*h*hdpi_factor, tip)
        glfwSwapBuffers(window)
        glfwPollEvents()

    session_settings['window_position'] = glfwGetWindowPos(window)
    session_settings['version'] = str(get_version(version_file))
    session_settings.close()
    del glfont
    glfwDestroyWindow(window)


if __name__ == '__main__':
    freeze_support()
    try:
        rec_dir = os.path.expanduser(sys.argv[1])
    except:
        #f or dev, supply hardcoded dir:
        rec_dir = '/Users/mkassner/Desktop/Marker_Tracking_Demo_Recording'
        if os.path.isdir(rec_dir):
            logger.debug("Dev option: Using hardcoded data dir.")
        else:
            logger.warning("You did not supply a data directory when you called this script!")
    glfwInit()
    while rec_dir is not None:
        if not is_pupil_rec_dir(rec_dir):
            rec_dir = None
            show_no_rec_window()
        else:
            this_session_dir = rec_dir
            rec_dir = None
            session(this_session_dir)
    glfwTerminate()

    # import cProfile,subprocess,os
    # cProfile.runctx("main()",{},locals(),"player.pstats")
    # loc = os.path.abspath(__file__).rsplit('pupil_src', 1)
    # gprof2dot_loc = os.path.join(loc[0], 'pupil_src', 'shared_modules','gprof2dot.py')
    # subprocess.call("python "+gprof2dot_loc+" -f pstats player.pstats | dot -Tpng -o player_cpu_time.png", shell=True)
    # print "created cpu time graph for pupil player . Please check out the png next to the main.py file"<|MERGE_RESOLUTION|>--- conflicted
+++ resolved
@@ -95,11 +95,9 @@
 logger = logging.getLogger()
 logger.setLevel(logging.DEBUG)
 
-<<<<<<< HEAD
-assert pyglui_version >= '1.2'
-=======
+
 assert pyglui_version >= '1.3'
->>>>>>> cc7a0840
+
 
 # since we are not using OS.fork on MacOS we need to do a few extra things to log our exports correctly.
 if platform.system() == 'Darwin':
