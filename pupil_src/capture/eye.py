'''
(*)~----------------------------------------------------------------------------------
 Pupil - eye tracking platform
 Copyright (C) 2012-2016  Pupil Labs

 Distributed under the terms of the GNU Lesser General Public License (LGPL v3.0).
 License details are in the file license.txt, distributed as part of this software.
----------------------------------------------------------------------------------~(*)
'''
import os, sys, platform

class Global_Container(object):
    pass



class Is_Alive_Manager(object):
    '''
    A context manager to wrap the is_alive flag.
    Is alive will stay true as long is the eye process is running.
    '''
    def __init__(self, is_alive):
        self.is_alive = is_alive
    def __enter__( self ):
        self.is_alive.value = True
    def __exit__(self, type, value, traceback):
        if type is not None:
            pass # Exception occurred
        self.is_alive.value = False


def eye(pupil_queue, timebase, pipe_to_world, is_alive_flag, user_dir, version, eye_id, cap_src):
    """
    Creates a window, gl context.
    Grabs images from a capture.
    Streams Pupil coordinates into g_pool.pupil_queue
    """
    is_alive = Is_Alive_Manager(is_alive_flag)
    with is_alive:
        import logging
        # Set up root logger for this process before doing imports of logged modules.
        logger = logging.getLogger()
        logger.setLevel(logging.INFO)
        # remove inherited handlers
        logger.handlers = []
        # create file handler which logs even debug messages
        fh = logging.FileHandler(os.path.join(user_dir,'eye%s.log'%eye_id),mode='w')
        # fh.setLevel(logging.DEBUG)
        # create console handler with a higher log level
        ch = logging.StreamHandler()
        ch.setLevel(logger.level+10)
        # create formatter and add it to the handlers
        formatter = logging.Formatter('Eye'+str(eye_id)+' Process: %(asctime)s - %(name)s - %(levelname)s - %(message)s')
        fh.setFormatter(formatter)
        formatter = logging.Formatter('EYE'+str(eye_id)+' Process [%(levelname)s] %(name)s : %(message)s')
        ch.setFormatter(formatter)
        # add the handlers to the logger
        logger.addHandler(fh)
        logger.addHandler(ch)
        #silence noisy modules
        logging.getLogger("OpenGL").setLevel(logging.ERROR)
        logging.getLogger("libav").setLevel(logging.ERROR)
        # create logger for the context of this function
        logger = logging.getLogger(__name__)


        # We deferr the imports becasue of multiprocessing.
        # Otherwise the world process each process also loads the other imports.

        #general imports
        import numpy as np
        import cv2

        #display
        import glfw
        from pyglui import ui,graph,cygl
        from pyglui.cygl.utils import draw_points, RGBA, draw_polyline, Named_Texture, Sphere
        import OpenGL.GL as gl
        from gl_utils import basic_gl_setup,adjust_gl_view, clear_gl_screen ,make_coord_system_pixel_based,make_coord_system_norm_based, make_coord_system_eye_camera_based
        from ui_roi import UIRoi
        #monitoring
        import psutil
        import math


        # helpers/utils
        from file_methods import Persistent_Dict
        from version_utils import VersionFormat
        from methods import normalize, denormalize, Roi, timer
        from video_capture import autoCreateCapture, FileCaptureError, EndofVideoFileError, CameraCaptureError
        from av_writer import JPEG_Writer,AV_Writer

        # Pupil detectors
        from pupil_detectors import Detector_2D, Detector_3D
        pupil_detectors = {Detector_2D.__name__:Detector_2D,Detector_3D.__name__:Detector_3D}



        #UI Platform tweaks
        if platform.system() == 'Linux':
            scroll_factor = 10.0
            window_position_default = (600,300*eye_id)
        elif platform.system() == 'Windows':
            scroll_factor = 1.0
            window_position_default = (600,31+300*eye_id)
        else:
            scroll_factor = 1.0
            window_position_default = (600,300*eye_id)


        #g_pool holds variables for this process
        g_pool = Global_Container()

        # make some constants avaiable
        g_pool.user_dir = user_dir
        g_pool.version = version
        g_pool.app = 'capture'
        g_pool.pupil_queue = pupil_queue
        g_pool.timebase = timebase


        # Callback functions
        def on_resize(window,w, h):
            if not g_pool.iconified:
                active_window = glfw.glfwGetCurrentContext()
                glfw.glfwMakeContextCurrent(window)
                g_pool.gui.update_window(w,h)
                graph.adjust_size(w,h)
                adjust_gl_view(w,h)
                glfw.glfwMakeContextCurrent(active_window)

        def on_key(window, key, scancode, action, mods):
            g_pool.gui.update_key(key,scancode,action,mods)

        def on_char(window,char):
            g_pool.gui.update_char(char)

        def on_iconify(window,iconified):
            g_pool.iconified = iconified

        def on_button(window,button, action, mods):
            if g_pool.display_mode == 'roi':
                if action == glfw.GLFW_RELEASE and g_pool.u_r.active_edit_pt:
                    g_pool.u_r.active_edit_pt = False
                    return # if the roi interacts we dont what the gui to interact as well
                elif action == glfw.GLFW_PRESS:
                    pos = glfw.glfwGetCursorPos(window)
                    pos = normalize(pos,glfw.glfwGetWindowSize(main_window))
                    if g_pool.flip:
                        pos = 1-pos[0],1-pos[1]
                    pos = denormalize(pos,(frame.width,frame.height)) # Position in img pixels
                    if g_pool.u_r.mouse_over_edit_pt(pos,g_pool.u_r.handle_size+40,g_pool.u_r.handle_size+40):
                        return # if the roi interacts we dont what the gui to interact as well

            g_pool.gui.update_button(button,action,mods)



        def on_pos(window,x, y):
            hdpi_factor = float(glfw.glfwGetFramebufferSize(window)[0]/glfw.glfwGetWindowSize(window)[0])
            g_pool.gui.update_mouse(x*hdpi_factor,y*hdpi_factor)

            if g_pool.u_r.active_edit_pt:
                pos = normalize((x,y),glfw.glfwGetWindowSize(main_window))
                if g_pool.flip:
                    pos = 1-pos[0],1-pos[1]
                pos = denormalize(pos,(frame.width,frame.height) )
                g_pool.u_r.move_vertex(g_pool.u_r.active_pt_idx,pos)

        def on_scroll(window,x,y):
            g_pool.gui.update_scroll(x,y*scroll_factor)


        # load session persistent settings
        session_settings = Persistent_Dict(os.path.join(g_pool.user_dir,'user_settings_eye%s'%eye_id))
        if session_settings.get("version",VersionFormat('0.0')) < g_pool.version:
            logger.info("Session setting are from older version of this app. I will not use those.")
            session_settings.clear()
        # Initialize capture
        cap = autoCreateCapture(cap_src, timebase=g_pool.timebase)
        default_settings = {'frame_size':(640,480),'frame_rate':60}
        previous_settings = session_settings.get('capture_settings',None)
        if previous_settings and previous_settings['name'] == cap.name:
            cap.settings = previous_settings
        else:
            cap.settings = default_settings


        # Test capture
        try:
            frame = cap.get_frame()
        except CameraCaptureError:
            logger.error("Could not retrieve image from capture")
            cap.close()
            return

        #signal world that we are ready to go
        # pipe_to_world.send('eye%s process ready'%eye_id)

        # any object we attach to the g_pool object *from now on* will only be visible to this process!
        # vars should be declared here to make them visible to the code reader.
        g_pool.iconified = False
        g_pool.capture = cap
        g_pool.flip = session_settings.get('flip',False)
        g_pool.display_mode = session_settings.get('display_mode','camera_image')
        g_pool.display_mode_info_text = {'camera_image': "Raw eye camera image. This uses the least amount of CPU power",
                                    'roi': "Click and drag on the blue circles to adjust the region of interest. The region should be a small as possible but big enough to capture to pupil in its movements",
                                    'algorithm': "Algorithm display mode overlays a visualization of the pupil detection parameters on top of the eye video. Adjust parameters with in the Pupil Detection menu below."}


        g_pool.u_r = UIRoi(frame.img.shape)
        g_pool.u_r.set(session_settings.get('roi',g_pool.u_r.get()))


        def on_frame_size_change(new_size):
            g_pool.u_r = UIRoi((new_size[1],new_size[0]))

        cap.on_frame_size_change = on_frame_size_change

        writer = None

        pupil_detector_settings = session_settings.get('pupil_detector_settings',None)
        last_pupil_detector = pupil_detectors[session_settings.get('last_pupil_detector',Detector_2D.__name__)]
        g_pool.pupil_detector = last_pupil_detector(g_pool,pupil_detector_settings)

        # UI callback functions
        def set_scale(new_scale):
            g_pool.gui.scale = new_scale
            g_pool.gui.collect_menus()


        def set_display_mode_info(val):
            g_pool.display_mode = val
            g_pool.display_mode_info.text = g_pool.display_mode_info_text[val]


        def set_detector(new_detector):
            g_pool.pupil_detector.cleanup()
            g_pool.pupil_detector = new_detector(g_pool)
            g_pool.pupil_detector.init_gui(g_pool.sidebar)


        # Initialize glfw
        glfw.glfwInit()
        title = "eye %s"%eye_id
        width,height = session_settings.get('window_size',(frame.width, frame.height))
        main_window = glfw.glfwCreateWindow(width,height, title, None, None)
        window_pos = session_settings.get('window_position',window_position_default)
        glfw.glfwSetWindowPos(main_window,window_pos[0],window_pos[1])
        glfw.glfwMakeContextCurrent(main_window)
        cygl.utils.init()

        # gl_state settings
        basic_gl_setup()
        g_pool.image_tex = Named_Texture()
        g_pool.image_tex.update_from_frame(frame)
        glfw.glfwSwapInterval(0)

        sphere  = Sphere(20)

        #setup GUI
        g_pool.gui = ui.UI()
        g_pool.gui.scale = session_settings.get('gui_scale',1)
        g_pool.sidebar = ui.Scrolling_Menu("Settings",pos=(-300,0),size=(0,0),header_pos='left')
        general_settings = ui.Growing_Menu('General')
        general_settings.append(ui.Slider('scale',g_pool.gui, setter=set_scale,step = .05,min=1.,max=2.5,label='Interface Size'))
        general_settings.append(ui.Button('Reset window size',lambda: glfw.glfwSetWindowSize(main_window,frame.width,frame.height)) )
        general_settings.append(ui.Switch('flip',g_pool,label='Flip image display'))
        general_settings.append(ui.Selector('display_mode',g_pool,setter=set_display_mode_info,selection=['camera_image','roi','algorithm'], labels=['Camera Image', 'ROI', 'Algorithm'], label="Mode") )
        g_pool.display_mode_info = ui.Info_Text(g_pool.display_mode_info_text[g_pool.display_mode])
        general_settings.append(g_pool.display_mode_info)
        g_pool.sidebar.append(general_settings)
        g_pool.gui.append(g_pool.sidebar)
        detector_selector = ui.Selector('pupil_detector',getter = lambda: g_pool.pupil_detector.__class__ ,setter=set_detector,selection=[Detector_2D, Detector_3D],labels=['C++ 2d detector', 'C++ 3d detector'], label="Detection method")
        general_settings.append(detector_selector)

        # let detector add its GUI
        g_pool.pupil_detector.init_gui(g_pool.sidebar)
        # let the camera add its GUI
        g_pool.capture.init_gui(g_pool.sidebar)


        # Register callbacks main_window
        glfw.glfwSetFramebufferSizeCallback(main_window,on_resize)
        glfw.glfwSetWindowIconifyCallback(main_window,on_iconify)
        glfw.glfwSetKeyCallback(main_window,on_key)
        glfw.glfwSetCharCallback(main_window,on_char)
        glfw.glfwSetMouseButtonCallback(main_window,on_button)
        glfw.glfwSetCursorPosCallback(main_window,on_pos)
        glfw.glfwSetScrollCallback(main_window,on_scroll)

        #set the last saved window size
        on_resize(main_window, *glfw.glfwGetWindowSize(main_window))


        # load last gui configuration
        g_pool.gui.configuration = session_settings.get('ui_config',{})


        #set up performance graphs
        pid = os.getpid()
        ps = psutil.Process(pid)
        ts = frame.timestamp

        cpu_graph = graph.Bar_Graph()
        cpu_graph.pos = (20,130)
        cpu_graph.update_fn = ps.cpu_percent
        cpu_graph.update_rate = 5
        cpu_graph.label = 'CPU %0.1f'

        fps_graph = graph.Bar_Graph()
        fps_graph.pos = (140,130)
        fps_graph.update_rate = 5
        fps_graph.label = "%0.0f FPS"


        #create a timer to control window update frequency
        window_update_timer = timer(1/60.)
        def window_should_update():
            return next(window_update_timer)


        # Event loop
        while not glfw.glfwWindowShouldClose(main_window):

            if pipe_to_world.poll():
                cmd = pipe_to_world.recv()
                if cmd == 'Exit':
                    break
                elif cmd == "Ping":
                    pipe_to_world.send("Pong")
                    command = None
                else:
                    command,payload = cmd
                if command == 'Set_Detection_Mapping_Mode':
                    if payload == '3d':
                        if not isinstance(g_pool.pupil_detector,Detector_3D):
                            set_detector(Detector_3D)
                        detector_selector.read_only  = True
                    else:
                        set_detector(Detector_2D)
                        detector_selector.read_only = False

            else:
                command = None



            # Get an image from the grabber
            try:
                frame = cap.get_frame()
            except CameraCaptureError:
                logger.error("Capture from Camera Failed. Stopping.")
                break
            except EndofVideoFileError:
                logger.warning("Video File is done. Stopping")
                cap.seek_to_frame(0)
                frame = cap.get_frame()


            #update performace graphs
            t = frame.timestamp
            dt,ts = t-ts,t
            try:
                fps_graph.add(1./dt)
            except ZeroDivisionError:
                pass
            cpu_graph.update()


            ###  RECORDING of Eye Video (on demand) ###
            # Setup variables and lists for recording
            if 'Rec_Start' == command:
                record_path,raw_mode = payload
                logger.info("Will save eye video to: %s"%record_path)
                timestamps_path = os.path.join(record_path, "eye%s_timestamps.npy"%eye_id)
                if raw_mode and frame.jpeg_buffer:
                    video_path = os.path.join(record_path, "eye%s.mp4"%eye_id)
                    writer = JPEG_Writer(video_path,cap.frame_rate)
                else:
                    video_path = os.path.join(record_path, "eye%s.mp4"%eye_id)
                    writer = AV_Writer(video_path,cap.frame_rate)
                timestamps = []
            elif 'Rec_Stop' == command:
                logger.info("Done recording.")
                writer.release()
                writer = None
                np.save(timestamps_path,np.asarray(timestamps))
                del timestamps

            if writer:
                writer.write_video_frame(frame)
                timestamps.append(frame.timestamp)


            # pupil ellipse detection
            result = g_pool.pupil_detector.detect(frame, g_pool.u_r, g_pool.display_mode == 'algorithm')
            result['id'] = eye_id
            # stream the result
            g_pool.pupil_queue.put(result)

            # GL drawing
            if window_should_update():
                if not g_pool.iconified:
                    glfw.glfwMakeContextCurrent(main_window)
                    clear_gl_screen()

                    # switch to work in normalized coordinate space
                    if g_pool.display_mode == 'algorithm':
                        g_pool.image_tex.update_from_ndarray(frame.img)
                    elif g_pool.display_mode in ('camera_image','roi'):
                        g_pool.image_tex.update_from_ndarray(frame.gray)
                    else:
                        pass

                    make_coord_system_norm_based(g_pool.flip)
                    g_pool.image_tex.draw()

                    window_size =  glfw.glfwGetWindowSize(main_window)
                    make_coord_system_pixel_based((frame.height,frame.width,3),g_pool.flip)

                    if result['method'] == '3D c++':
<<<<<<< HEAD
                        focal_length = 620.
                        make_coord_system_eye_camera_based((frame.width,frame.height), focal_length )

                        sphere_result = result['sphere']
                        sphere_center = sphere_result['center']
                        sphere_radius = sphere_result['radius']
                        gl.glTranslate(sphere_center[0],-sphere_center[1],-sphere_center[2])
                        gl.glScale(sphere_radius,sphere_radius,sphere_radius)

                        sphere.draw(color = RGBA(1,1,1,0.2), primitive_type = gl.GL_TRIANGLE_STRIP)

                    # switch to work in pixel space
                    make_coord_system_pixel_based((frame.height,frame.width,3),g_pool.flip)
=======
                        eye_ball = result['projectedSphere']
                        try:
                            pts = cv2.ellipse2Poly( (int(eye_ball['center'][0]),int(eye_ball['center'][1])),
                                                (int(eye_ball['axes'][0]/2),int(eye_ball['axes'][1]/2)),
                                                int(eye_ball['angle']),0,360,8)
                        except ValueError:
                            pass
                        else:
                            draw_polyline(pts,2,RGBA(0.,4.,9.,0.3))
>>>>>>> fa1ea6c3

                    if result['confidence'] >0:
                        if result.has_key('ellipse'):
                            pts = cv2.ellipse2Poly( (int(result['ellipse']['center'][0]),int(result['ellipse']['center'][1])),
                                            (int(result['ellipse']['axes'][0]/2),int(result['ellipse']['axes'][1]/2)),
                                            int(result['ellipse']['angle']),0,360,15)
                            confidence = result['confidence'] * 0.7 #scale it a little
                            draw_polyline(pts,1,RGBA(1.,0,0,confidence))
                            draw_points([result['ellipse']['center']],size=20,color=RGBA(1.,0.,0.,confidence),sharpness=1.)

                    # render graphs
                    graph.push_view()
                    fps_graph.draw()
                    cpu_graph.draw()
                    graph.pop_view()

                    # render GUI
                    g_pool.gui.update()

                    #render the ROI
                    if g_pool.display_mode == 'roi':
                        g_pool.u_r.draw(g_pool.gui.scale)

                    #update screen
                    glfw.glfwSwapBuffers(main_window)
                glfw.glfwPollEvents()
                g_pool.pupil_detector.visualize() #detector decides if we visualize or not


        # END while running

        # in case eye recording was still runnnig: Save&close
        if writer:
            logger.info("Done recording eye.")
            writer = None
            np.save(timestamps_path,np.asarray(timestamps))

        glfw.glfwRestoreWindow(main_window) #need to do this for windows os
        # save session persistent settings
        session_settings['gui_scale'] = g_pool.gui.scale
        session_settings['roi'] = g_pool.u_r.get()
        session_settings['flip'] = g_pool.flip
        session_settings['display_mode'] = g_pool.display_mode
        session_settings['ui_config'] = g_pool.gui.configuration
        session_settings['capture_settings'] = g_pool.capture.settings
        session_settings['window_size'] = glfw.glfwGetWindowSize(main_window)
        session_settings['window_position'] = glfw.glfwGetWindowPos(main_window)
        session_settings['version'] = g_pool.version
        session_settings['last_pupil_detector'] = g_pool.pupil_detector.__class__.__name__
        session_settings['pupil_detector_settings'] = g_pool.pupil_detector.get_settings()
        session_settings.close()

        g_pool.pupil_detector.cleanup()
        g_pool.gui.terminate()
        glfw.glfwDestroyWindow(main_window)
        glfw.glfwTerminate()
        cap.close()


        logger.debug("Process done")

def eye_profiled(g_pool,cap_src,pipe_to_world,eye_id):
    import cProfile,subprocess,os
    from eye import eye
    cProfile.runctx("eye(g_pool,cap_src,pipe_to_world,eye_id)",{"g_pool":g_pool,'cap_src':cap_src,'pipe_to_world':pipe_to_world,'eye_id':eye_id},locals(),"eye%s.pstats"%eye_id)
    loc = os.path.abspath(__file__).rsplit('pupil_src', 1)
    gprof2dot_loc = os.path.join(loc[0], 'pupil_src', 'shared_modules','gprof2dot.py')
    subprocess.call("python "+gprof2dot_loc+" -f pstats eye%s.pstats | dot -Tpng -o eye%s_cpu_time.png"%(eye_id,eye_id), shell=True)
    print "created cpu time graph for eye%s process. Please check out the png next to the eye.py file"%eye_id
<|MERGE_RESOLUTION|>--- conflicted
+++ resolved
@@ -420,21 +420,7 @@
                     make_coord_system_pixel_based((frame.height,frame.width,3),g_pool.flip)
 
                     if result['method'] == '3D c++':
-<<<<<<< HEAD
-                        focal_length = 620.
-                        make_coord_system_eye_camera_based((frame.width,frame.height), focal_length )
-
-                        sphere_result = result['sphere']
-                        sphere_center = sphere_result['center']
-                        sphere_radius = sphere_result['radius']
-                        gl.glTranslate(sphere_center[0],-sphere_center[1],-sphere_center[2])
-                        gl.glScale(sphere_radius,sphere_radius,sphere_radius)
-
-                        sphere.draw(color = RGBA(1,1,1,0.2), primitive_type = gl.GL_TRIANGLE_STRIP)
-
-                    # switch to work in pixel space
-                    make_coord_system_pixel_based((frame.height,frame.width,3),g_pool.flip)
-=======
+
                         eye_ball = result['projectedSphere']
                         try:
                             pts = cv2.ellipse2Poly( (int(eye_ball['center'][0]),int(eye_ball['center'][1])),
@@ -444,7 +430,6 @@
                             pass
                         else:
                             draw_polyline(pts,2,RGBA(0.,4.,9.,0.3))
->>>>>>> fa1ea6c3
 
                     if result['confidence'] >0:
                         if result.has_key('ellipse'):
