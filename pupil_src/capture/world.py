--- conflicted
+++ resolved
@@ -146,11 +146,6 @@
 
     # manage plugins
     runtime_plugins = import_runtime_plugins(os.path.join(g_pool.user_dir, 'plugins'))
-<<<<<<< HEAD
-    user_launchable_plugins = [Audio_Capture, Pupil_Groups, Frame_Publisher, Pupil_Remote, Time_Sync,
-                               Surface_Tracker, Annotation_Capture, Log_History, Fixation_Detector_3D,
-                               Blink_Detection, Remote_Recorder] + runtime_plugins
-=======
     calibration_plugins += [p for p in runtime_plugins if issubclass(p,Calibration_Plugin)]
     runtime_plugins = [p for p in runtime_plugins if not issubclass(p,Calibration_Plugin)]
     manager_classes += [p for p in runtime_plugins if issubclass(p,Base_Manager)]
@@ -158,7 +153,6 @@
     user_launchable_plugins = [Pupil_Groups, Frame_Publisher, Pupil_Remote, Time_Sync, Surface_Tracker,
                                Annotation_Capture, Log_History, Fixation_Detector_3D, Blink_Detection,
                                Remote_Recorder] + runtime_plugins
->>>>>>> 25fb3212
     system_plugins = [Log_Display, Display_Recent_Gaze, Recorder, Pupil_Data_Relay]
     plugin_by_index = (system_plugins + user_launchable_plugins + calibration_plugins
                        + gaze_mapping_plugins + manager_classes + source_classes)
