--- conflicted
+++ resolved
@@ -142,14 +142,10 @@
         if calib_data is not None:
             try:
                 self.fit_on_calib_data(calib_data)
-<<<<<<< HEAD
-            except CalibrationError as err:
-=======
             except CalibrationError:
                 if raise_calibration_error:
                     raise  # Let offline calibration handle this one!
                 logger.error("Calibration Failed!")
->>>>>>> 82d7c891
                 self.alive = False
                 note = self.create_calibration_failed_notification(err)
                 self.notify_all(note)
