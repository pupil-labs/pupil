--- conflicted
+++ resolved
@@ -121,11 +121,7 @@
 def detect_markers(gray_img,grid_size,min_marker_perimeter=40,aperture=11,visualize=False):
     edges = cv2.adaptiveThreshold(gray_img, 255, cv2.ADAPTIVE_THRESH_MEAN_C, cv2.THRESH_BINARY, aperture, 9)
 
-<<<<<<< HEAD
-    _ ,contours, hierarchy = cv2.findContours(edges,
-=======
     _, contours, hierarchy = cv2.findContours(edges,
->>>>>>> 1590d059
                                     mode=cv2.RETR_TREE,
                                     method=cv2.CHAIN_APPROX_SIMPLE,offset=(0,0)) #TC89_KCOS
 
