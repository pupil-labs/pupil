--- conflicted
+++ resolved
@@ -85,7 +85,6 @@
 
     def update(self,frame,events):
         gaze_pts = []
-<<<<<<< HEAD
         gaze_mono_pts = [[],[]]
         
         for p in events['pupil_positions']:
@@ -115,9 +114,6 @@
             else:
                 i += 1
         
-=======
-        raise NotImplementedError()
->>>>>>> 95fce40a
         events['gaze_positions'] = gaze_pts
         events['gaze_eye_0'] = gaze_mono_pts[0]
         events['gaze_eye_1'] = gaze_mono_pts[1]
