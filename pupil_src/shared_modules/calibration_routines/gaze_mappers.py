'''
(*)~----------------------------------------------------------------------------------
 Pupil - eye tracking platform
 Copyright (C) 2012-2015  Pupil Labs

 Distributed under the terms of the CC BY-NC-SA License.
 License details are in the file license.txt, distributed as part of this software.
----------------------------------------------------------------------------------~(*)
'''

from plugin import Gaze_Mapping_Plugin
from calibrate import make_map_function

class Dummy_Gaze_Mapper(Gaze_Mapping_Plugin):
    """docstring for Dummy_Gaze_Mapper"""
    def __init__(self, g_pool):
        super(Dummy_Gaze_Mapper, self).__init__(g_pool)

    def update(self,frame,events):
        gaze_pts = []
        for p in events['pupil_positions']:
            if p['confidence'] > self.g_pool.pupil_confidence_threshold:
                gaze_pts.append({'norm_pos':p['norm_pos'][:],'confidence':p['confidence'],'timestamp':p['timestamp']})

        events['gaze_positions'] = gaze_pts

    def get_init_dict(self):
        return {}


class Simple_Gaze_Mapper(Gaze_Mapping_Plugin):
    """docstring for Simple_Gaze_Mapper"""
    def __init__(self, g_pool,params):
        super(Simple_Gaze_Mapper, self).__init__(g_pool)
        self.params = params
        self.map_fn = make_map_function(*self.params)

    def update(self,frame,events):
        gaze_pts = []

        for p in events['pupil_positions']:
            if p['confidence'] > self.g_pool.pupil_confidence_threshold:
                gaze_point = self.map_fn(p['norm_pos'])
                gaze_pts.append({'norm_pos':gaze_point,'confidence':p['confidence'],'timestamp':p['timestamp']})

        events['gaze_positions'] = gaze_pts

    def get_init_dict(self):
        return {'params':self.params}


class Volumetric_Gaze_Mapper(Gaze_Mapping_Plugin):
    def __init__(self,g_pool,params):
        super(Volumetric_Gaze_Mapper, self).__init__(g_pool)
        self.params = params

    def update(self,frame,events):
        gaze_pts = []
        raise NotImplementedError
        events['gaze_positions'] = gaze_pts

    def get_init_dict(self):
        return {'params':self.params}

class Binocular_Gaze_Mapper(Gaze_Mapping_Plugin):
    def __init__(self, g_pool,params):
        super(Binocular_Gaze_Mapper, self).__init__(g_pool)
        self.params = params
        self.map_fns = (make_map_function(*self.params[0:3]),make_map_function(*self.params[3:6]))

    def update(self,frame,events):
        gaze_pts = []
<<<<<<< HEAD
        gaze_mono_pts = [[],[]]
        
        for p in events['pupil_positions']:
            if p['confidence'] > self.g_pool.pupil_confidence_threshold:
                eye_id = p['id']
                gaze_point = self.map_fns[eye_id](p['norm_pos'])
                gaze_mono_pts[eye_id].append({'norm_pos':gaze_point,'confidence':p['confidence'],'timestamp':p['timestamp']})
        
        # Pair gaze positions and compute means
        i = 0
        j = 0
        while i < len(gaze_mono_pts[0]) and j < len(gaze_mono_pts[1]):
            gaze_0 = gaze_mono_pts[0][i]
            gaze_1 = gaze_mono_pts[1][j]
            diff = gaze_0['timestamp'] - gaze_1['timestamp']
            if abs(diff) <= 1/15.: #assuming 30fps + slack
                x_0, y_0 = gaze_0['norm_pos']
                x_1, y_1 = gaze_1['norm_pos']
                gaze_point = ((x_0+x_1)/2,(y_0+y_1)/2)
                confidence = min(gaze_0['confidence'], gaze_1['confidence'])
                timestamp = max(gaze_0['timestamp'], gaze_1['timestamp'])
                gaze_pts.append({'norm_pos':gaze_point,'confidence':confidence,'timestamp':timestamp})
                i += 1
                j += 1
            elif diff > 0:
                j += 1
            else:
                i += 1
        
        events['gaze'] = gaze_pts
        events['gaze_eye_0'] = gaze_mono_pts[0]
        events['gaze_eye_1'] = gaze_mono_pts[1]
=======
        raise NotImplementedError
        events['gaze_positions'] = gaze_pts
>>>>>>> 5f306198

    def get_init_dict(self):
        return {'params':self.params}<|MERGE_RESOLUTION|>--- conflicted
+++ resolved
@@ -70,7 +70,6 @@
 
     def update(self,frame,events):
         gaze_pts = []
-<<<<<<< HEAD
         gaze_mono_pts = [[],[]]
         
         for p in events['pupil_positions']:
@@ -100,13 +99,9 @@
             else:
                 i += 1
         
-        events['gaze'] = gaze_pts
+        events['gaze_positions'] = gaze_pts
         events['gaze_eye_0'] = gaze_mono_pts[0]
         events['gaze_eye_1'] = gaze_mono_pts[1]
-=======
-        raise NotImplementedError
-        events['gaze_positions'] = gaze_pts
->>>>>>> 5f306198
 
     def get_init_dict(self):
         return {'params':self.params}