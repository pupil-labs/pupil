--- conflicted
+++ resolved
@@ -61,35 +61,6 @@
 """
 
 
-<<<<<<< HEAD
-class Audio_Writer(object):
-    '''
-    Mixin class to mixin audio packet into an existing container
-    '''
-    def write_audio_packet(self, packet):
-        # Test if audio outstream has been initialized
-        if not hasattr(self, 'audio_out_stream'):
-            try:
-                self.audio_out_stream = self.container.add_stream(template=packet.stream)
-            except ValueError:
-                # packet.stream codec is not supported in target container.
-                self.audio_out_stream = self.container.add_stream('aac')
-
-        for frame in packet.decode():
-            print('# Samples:', frame.samples)
-            # TODO set PTS correctly
-
-            # encode(frame) could result in multiple packets
-            # flush encoder to avoid accumulating buffers
-            output_packets = [self.audio_out_stream.encode(frame)]
-            while output_packets[-1]:
-                output_packets.append(self.audio_out_stream.encode(None))
-            for out in output_packets:
-                self.container.mux(out)
-
-
-class AV_Writer(Audio_Writer):
-=======
 def write_timestamps(file_loc, timestamps):
     directory, video_file = os.path.split(file_loc)
     name, ext = os.path.splitext(video_file)
@@ -100,7 +71,6 @@
 
 
 class AV_Writer(object):
->>>>>>> 25fb3212
     """
     AV_Writer class
         - file_loc: path to file out
@@ -115,17 +85,8 @@
         self.timestamps = []
         # the approximate capture rate.
         self.fps = int(fps)
-<<<<<<< HEAD
-        file_loc = str(file_loc)  # force str over unicode.
-        try:
-            file_path, ext = file_loc.rsplit('.', 1)
-        except:
-            logger.error("'{}' is not a valid media file name.".format(file_loc))
-            raise Exception("Error")
-=======
         directory, video_file = os.path.split(file_loc)
         name, ext = os.path.splitext(video_file)
->>>>>>> 25fb3212
 
         if ext not in ('.mp4', '.mov', '.mkv'):
             logger.warning("media file container should be mp4 or mov. Using a different container is risky.")
@@ -181,12 +142,8 @@
         packet = self.video_stream.encode(self.frame)
         if packet:
             self.container.mux(packet)
-<<<<<<< HEAD
-        self.current_frame_idx +=1
-=======
         self.current_frame_idx += 1
         self.timestamps.append(input_frame.timestamp)
->>>>>>> 25fb3212
 
     def close(self):
         # flush encoder
@@ -199,10 +156,7 @@
 
         self.container.close()
         logger.debug("Closed media container")
-<<<<<<< HEAD
-=======
         write_timestamps(self.file_loc, self.timestamps)
->>>>>>> 25fb3212
 
     def release(self):
         self.close()
@@ -360,21 +314,6 @@
             self.stop()
 
 
-<<<<<<< HEAD
-if __name__ == '__main__':
-    logging.basicConfig(level=logging.DEBUG)
-
-    # cap = Audio_Capture('test.wav')
-
-    # import time
-    # time.sleep(5)
-    # cap.close()
-    # #mic device
-    # exit()
-
-    container = av.open('hw:0',format="alsa")
-    # container = av.open('1:0', format="avfoundation")
-=======
 def mac_pyav_hack():
     if platform.system() == "Darwin":
         try:
@@ -420,7 +359,6 @@
 
     # container = av.open('hw:0',format="alsa")
     container = av.open('1:0',format="avfoundation")
->>>>>>> 25fb3212
     print('container:', container)
     print('\tformat:', container.format)
     print('\tduration:', float(container.duration) / av.time_base)
