'''
(*)~----------------------------------------------------------------------------------
 Pupil - eye tracking platform
 Copyright (C) 2012-2015  Pupil Labs

 Distributed under the terms of the CC BY-NC-SA License.
 License details are in the file license.txt, distributed as part of this software.
----------------------------------------------------------------------------------~(*)
'''

import sys, os,platform
import cv2
import numpy as np
import csv


if platform.system() == 'Darwin':
    from billiard import Process,Queue,forking_enable
    from billiard.sharedctypes import Value
else:
    from multiprocessing import Process, Queue
    forking_enable = lambda x: x #dummy fn
    from multiprocessing.sharedctypes import Value
from ctypes import c_bool


from itertools import chain
from OpenGL.GL import *
from methods import normalize,denormalize
from file_methods import Persistent_Dict,save_object
from cache_list import Cache_List
from glfw import *
from pyglui import ui
from pyglui.cygl.utils import *

from plugin import Plugin
#logging
import logging
logger = logging.getLogger(__name__)

from square_marker_detect import detect_markers_robust, draw_markers,m_marker_to_screen
from offline_reference_surface import Offline_Reference_Surface
from math import sqrt


class Offline_Marker_Detector(Plugin):
    """
    Special version of marker detector for use with videofile source.
    It uses a seperate process to search all frames in the world.avi file for markers.
     - self.cache is a list containing marker positions for each frame.
     - self.surfaces[i].cache is a list containing surface positions for each frame
    Both caches are build up over time. The marker cache is also session persistent.
    See marker_tracker.py for more info on this marker tracker.
    """

    def __init__(self,g_pool,mode="Show Markers and Frames"):
        super(Offline_Marker_Detector, self).__init__(g_pool)
        self.order = .2


        # all markers that are detected in the most recent frame
        self.markers = []
        # all registered surfaces

        if g_pool.app == 'capture':
           raise Exception('For Player only.')
        #in player we load from the rec_dir: but we have a couple options:
        self.surface_definitions = Persistent_Dict(os.path.join(g_pool.rec_dir,'surface_definitions'))
        if self.surface_definitions.get('offline_square_marker_surfaces',[]) != []:
            logger.debug("Found ref surfaces defined or copied in previous session.")
            self.surfaces = [Offline_Reference_Surface(self.g_pool,saved_definition=d) for d in self.surface_definitions.get('offline_square_marker_surfaces',[]) if isinstance(d,dict)]
        elif self.surface_definitions.get('realtime_square_marker_surfaces',[]) != []:
            logger.debug("Did not find ref surfaces def created or used by the user in player from earlier session. Loading surfaces defined during capture.")
            self.surfaces = [Offline_Reference_Surface(self.g_pool,saved_definition=d) for d in self.surface_definitions.get('realtime_square_marker_surfaces',[]) if isinstance(d,dict)]
        else:
            logger.debug("No surface defs found. Please define using GUI.")
            self.surfaces = []


        # ui mode settings
        self.mode = mode
        # edit surfaces
        self.edit_surfaces = []


        #check if marker cache is available from last session
        self.persistent_cache = Persistent_Dict(os.path.join(g_pool.rec_dir,'square_marker_cache'))
        self.cache = Cache_List(self.persistent_cache.get('marker_cache',[False for _ in g_pool.timestamps]))
        logger.debug("Loaded marker cache %s / %s frames had been searched before"%(len(self.cache)-self.cache.count(False),len(self.cache)) )
        self.init_marker_cacher()

        #debug vars
        self.show_surface_idx = c_int(0)

        # heatmap
        self.heatmap_blur = True
        self.heatmap_blur_gradation = 0.2

        self.img_shape = None
        self.img = None



    def init_gui(self):
        self.menu = ui.Scrolling_Menu('Offline Marker Tracker')
        self.g_pool.gui.append(self.menu)


        self.add_button = ui.Thumb('add_surface',setter=self.add_surface,getter=lambda:False,label='Add Surface',hotkey='a')
        self.g_pool.quickbar.append(self.add_button)
        self.update_gui_markers()

        self.on_window_resize(glfwGetCurrentContext(),*glfwGetWindowSize(glfwGetCurrentContext()))

    def deinit_gui(self):
        if self.menu:
            self.g_pool.gui.remove(self.menu)
            self.menu= None
        if self.add_button:
            self.g_pool.quickbar.remove(self.add_button)
            self.add_button = None

    def update_gui_markers(self):
        pass
        self.menu.elements[:] = []
        self.menu.append(ui.Info_Text('The offline marker tracker will look for markers in the entire video. By default it uses surfaces defined in capture. You can change and add more surfaces here.'))
        self.menu.append(ui.Button('Close',self.close))
        self.menu.append(ui.Selector('mode',self,label='Mode',selection=["Show Markers and Frames","Show marker IDs", "Surface edit mode","Show Heatmaps","Show Metrics"] ))
<<<<<<< HEAD
        # the info message should be updated in order to include the heat map steps. 
        self.menu.append(ui.Info_Text('To see heatmap or surface metrics visualizations, click (re)-calculate gaze distributions. Set "X size" and "Y size" for each surface to see heatmap visualizations.'))        
=======
        self.menu.append(ui.Info_Text('To see heatmap or surface metrics visualizations, click (re)-calculate gaze distributions. Set "X size" and "Y size" for each surface to see heatmap visualizations.'))
>>>>>>> 5e165ad4
        self.menu.append(ui.Button("(Re)-calculate gaze distributions", self.recalculate))
        self.menu.append(ui.Button("Export gaze and surface data", self.save_surface_statsics_to_file))
        self.menu.append(ui.Button("Add surface", lambda:self.add_surface('_')))
        self.menu.append(ui.Info_Text('Heatmap Blur'))
        self.menu.append(ui.Switch('heatmap_blur', self, label='Blur'))
        self.menu.append(ui.Slider('heatmap_blur_gradation',self,min=0.01,step=0.01,max=1.0,label='Blur Gradation'))

        for s in self.surfaces:
            idx = self.surfaces.index(s)
            s_menu = ui.Growing_Menu("Surface %s"%idx)
            s_menu.collapsed=True
            s_menu.append(ui.Text_Input('name',s))
            s_menu.append(ui.Text_Input('x',s.real_world_size,label='X size'))
            s_menu.append(ui.Text_Input('y',s.real_world_size,label='Y size'))
            # heatmap steps
            s_menu.append(ui.Text_Input('x',s.heatmap_steps, label='Heatmap X step'))
            s_menu.append(ui.Text_Input('y',s.heatmap_steps, label='Heatmap Y step'))
            s_menu.append(ui.Button('Open Debug Window',s.open_close_window))
            #closure to encapsulate idx
            def make_remove_s(i):
                return lambda: self.remove_surface(i)
            remove_s = make_remove_s(idx)
            s_menu.append(ui.Button('remove',remove_s))
            self.menu.append(s_menu)



    def close(self):
        self.alive = False

    def on_window_resize(self,window,w,h):
        self.win_size = w,h

    def on_click(self,pos,button,action):
        if self.mode=="Surface edit mode":
            if self.edit_surfaces:
                if action == GLFW_RELEASE:
                    self.edit_surfaces = []
            # no surfaces verts in edit mode, lets see if the curser is close to one:
            else:
                if action == GLFW_PRESS:
                    surf_verts = ((0.,0.),(1.,0.),(1.,1.),(0.,1.))
                    x,y = pos
                    for s in self.surfaces:
                        if s.detected and s.defined:
                            for (vx,vy),i in zip(s.ref_surface_to_img(np.array(surf_verts)),range(4)):
                                vx,vy = denormalize((vx,vy),(self.img_shape[1],self.img_shape[0]),flip_y=True)
                                if sqrt((x-vx)**2 + (y-vy)**2) <15: #img pixels
                                    self.edit_surfaces.append((s,i))

    def advance(self):
        pass

    def add_surface(self,_):
        self.surfaces.append(Offline_Reference_Surface(self.g_pool))
        self.update_gui_markers()

    def remove_surface(self,i):
        self.surfaces[i].cleanup()
        del self.surfaces[i]
        self.update_gui_markers()


    def recalculate(self):

        in_mark = self.g_pool.trim_marks.in_mark
        out_mark = self.g_pool.trim_marks.out_mark
        section = slice(in_mark,out_mark)

        # calc heatmaps
        for s in self.surfaces:
            if s.defined:
                s.heatmap_blur = self.heatmap_blur
                s.heatmap_blur_gradation = self.heatmap_blur_gradation
                s.generate_heatmap(section)

        # calc distirbution accross all surfaces.
        results = []
        for s in self.surfaces:
            gaze_on_srf  = s.gaze_on_srf_in_section(section)
            results.append(len(gaze_on_srf))
            self.metrics_gazecount = len(gaze_on_srf)

        if results == []:
            logger.warning("No surfaces defined.")
            return
        max_res = max(results)
        results = np.array(results,dtype=np.float32)
        if not max_res:
            logger.warning("No gaze on any surface for this section!")
        else:
            results *= 255./max_res
        results = np.uint8(results)
        results_c_maps = cv2.applyColorMap(results, cv2.COLORMAP_JET)

        for s,c_map in zip(self.surfaces,results_c_maps):
            heatmap = np.ones((1,1,4),dtype=np.uint8)*125
            heatmap[:,:,:3] = c_map
            s.metrics_texture = create_named_texture(heatmap.shape)
            update_named_texture(s.metrics_texture,heatmap)


    def update(self,frame,events):
        self.img = frame.img
        self.img_shape = frame.img.shape
        self.update_marker_cache()
        self.markers = self.cache[frame.index]
        if self.markers == False:
            self.markers = []
            self.seek_marker_cacher(frame.index) # tell precacher that it better have every thing from here on analyzed

        # locate surfaces
        for s in self.surfaces:
            if not s.locate_from_cache(frame.index):
                s.locate(self.markers)
            if s.detected:
                pass
                # events.append({'type':'marker_ref_surface','name':s.name,'uid':s.uid,'m_to_screen':s.m_to_screen,'m_from_screen':s.m_from_screen, 'timestamp':frame.timestamp,'gaze_on_srf':s.gaze_on_srf})

        if self.mode == "Show marker IDs":
            draw_markers(frame.img,self.markers)

        # edit surfaces by user
        if self.mode == "Surface edit mode":
            window = glfwGetCurrentContext()
            pos = glfwGetCursorPos(window)
            pos = normalize(pos,glfwGetWindowSize(window),flip_y=True)

            for s,v_idx in self.edit_surfaces:
                if s.detected:
                    new_pos =  s.img_to_ref_surface(np.array(pos))
                    s.move_vertex(v_idx,new_pos)
                    s.cache = None
                    self.heatmap = None
        else:
            # update srf with no or invald cache:
            for s in self.surfaces:
                if s.cache == None:
                    s.init_cache(self.cache)


        #allow surfaces to open/close windows
        for s in self.surfaces:
            if s.window_should_close:
                s.close_window()
            if s.window_should_open:
                s.open_window()


    def init_marker_cacher(self):
        forking_enable(0) #for MacOs only
        from marker_detector_cacher import fill_cache
        visited_list = [False if x == False else True for x in self.cache]
        video_file_path =  os.path.join(self.g_pool.rec_dir,'world.mkv')
        if not os.path.isfile(video_file_path):
            video_file_path =  os.path.join(self.g_pool.rec_dir,'world.avi')
        self.cache_queue = Queue()
        self.cacher_seek_idx = Value('i',0)
        self.cacher_run = Value(c_bool,True)
        self.cacher = Process(target=fill_cache, args=(visited_list,video_file_path,self.cache_queue,self.cacher_seek_idx,self.cacher_run))
        self.cacher.start()

    def update_marker_cache(self):
        while not self.cache_queue.empty():
            idx,c_m = self.cache_queue.get()
            self.cache.update(idx,c_m)
            for s in self.surfaces:
                s.update_cache(self.cache,idx=idx)

    def seek_marker_cacher(self,idx):
        self.cacher_seek_idx.value = idx

    def close_marker_cacher(self):
        self.update_marker_cache()
        self.cacher_run.value = False
        self.cacher.join()

    def gl_display(self):
        """
        Display marker and surface info inside world screen
        """
        self.gl_display_cache_bars()
        for s in self.surfaces:
            s.gl_display_in_window(self.g_pool.image_tex)

        if self.mode == "Show Markers and Frames":
            for m in self.markers:
                hat = np.array([[[0,0],[0,1],[1,1],[1,0],[0,0]]],dtype=np.float32)
                hat = cv2.perspectiveTransform(hat,m_marker_to_screen(m))
                draw_polyline(hat.reshape((5,2)),color=RGBA(0.1,1.,1.,.3),line_type=GL_POLYGON)
                draw_polyline(hat.reshape((5,2)),color=RGBA(0.1,1.,1.,.6))

            for s in self.surfaces:
                s.gl_draw_frame(self.img_shape)

        if self.mode == "Surface edit mode":
            for s in self.surfaces:
                s.gl_draw_frame(self.img_shape)
                s.gl_draw_corners()

        if self.mode == "Show Heatmaps":
            for s in  self.surfaces:
                s.gl_display_heatmap()
        if self.mode == "Show Metrics":
            #todo: draw a backdrop to represent the gaze that is not on any surface
            for s in self.surfaces:
                #draw a quad on surface with false color of value.
                s.gl_display_metrics()

    def gl_display_cache_bars(self):
        """
        """
        padding = 20.

       # Lines for areas that have been cached
        cached_ranges = []
        for r in self.cache.visited_ranges: # [[0,1],[3,4]]
            cached_ranges += (r[0],0),(r[1],0) #[(0,0),(1,0),(3,0),(4,0)]

        # Lines where surfaces have been found in video
        cached_surfaces = []
        for s in self.surfaces:
            found_at = []
            if s.cache is not None:
                for r in s.cache.positive_ranges: # [[0,1],[3,4]]
                    found_at += (r[0],0),(r[1],0) #[(0,0),(1,0),(3,0),(4,0)]
                cached_surfaces.append(found_at)

        glMatrixMode(GL_PROJECTION)
        glPushMatrix()
        glLoadIdentity()
        width,height = self.win_size
        h_pad = padding * (self.cache.length-2)/float(width)
        v_pad = padding* 1./(height-2)
        glOrtho(-h_pad,  (self.cache.length-1)+h_pad, -v_pad, 1+v_pad,-1,1) # ranging from 0 to cache_len-1 (horizontal) and 0 to 1 (vertical)


        glMatrixMode(GL_MODELVIEW)
        glPushMatrix()
        glLoadIdentity()

        color = RGBA(8.,.6,.2,8.)
        draw_polyline(cached_ranges,color=color,line_type=GL_LINES,thickness=4)

        color = RGBA(0.,.7,.3,8.)

        for s in cached_surfaces:
            glTranslatef(0,.02,0)
            draw_polyline(s,color=color,line_type=GL_LINES,thickness=2)

        glMatrixMode(GL_PROJECTION)
        glPopMatrix()
        glMatrixMode(GL_MODELVIEW)
        glPopMatrix()


    def save_surface_statsics_to_file(self):

        in_mark = self.g_pool.trim_marks.in_mark
        out_mark = self.g_pool.trim_marks.out_mark


        """
        between in and out mark

            report: gaze distribution:
                    - total gazepoints
                    - gaze points on surface x
                    - gaze points not on any surface

            report: surface visisbility

                - total frames
                - surface x visible framecount

            surface events:
                frame_no, ts, surface "name", "id" enter/exit

            for each surface:
                fixations_on_name.csv
                gaze_on_name_id.csv
                positions_of_name_id.csv

        """
        section = slice(in_mark,out_mark)


        metrics_dir = os.path.join(self.g_pool.rec_dir,"metrics_%s-%s"%(in_mark,out_mark))
        logger.info("exporting metrics to %s"%metrics_dir)
        if os.path.isdir(metrics_dir):
            logger.info("Will overwrite previous export for this section")
        else:
            try:
                os.mkdir(metrics_dir)
            except:
                logger.warning("Could not make metrics dir %s"%metrics_dir)
                return


        with open(os.path.join(metrics_dir,'surface_visibility.csv'),'wb') as csvfile:
            csv_writer = csv.writer(csvfile, delimiter='\t',quotechar='|', quoting=csv.QUOTE_MINIMAL)

            # surface visibility report
            frame_count = len(self.g_pool.timestamps[section])

            csv_writer.writerow(('frame_count',frame_count))
            csv_writer.writerow((''))
            csv_writer.writerow(('surface_name','visible_frame_count'))
            for s in self.surfaces:
                if s.cache == None:
                    logger.warning("The surface is not cached. Please wait for the cacher to collect data.")
                    return
                visible_count  = s.visible_count_in_section(section)
                csv_writer.writerow( (s.name, visible_count) )
            logger.info("Created 'surface_visibility.csv' file")


        with open(os.path.join(metrics_dir,'surface_gaze_distribution.csv'),'wb') as csvfile:
            csv_writer = csv.writer(csvfile, delimiter='\t',quotechar='|', quoting=csv.QUOTE_MINIMAL)

            # gaze distribution report
            gaze_in_section = list(chain(*self.g_pool.gaze_positions_by_frame[section]))
            not_on_any_srf = set([gp['timestamp'] for gp in gaze_in_section])

            csv_writer.writerow(('total_gaze_point_count',len(gaze_in_section)))
            csv_writer.writerow((''))
            csv_writer.writerow(('surface_name','gaze_count'))

            for s in self.surfaces:
                gaze_on_srf  = s.gaze_on_srf_in_section(section)
                gaze_on_srf = set([gp['base']["timestamp"] for gp in gaze_on_srf])
                not_on_any_srf -= gaze_on_srf
                csv_writer.writerow( (s.name, len(gaze_on_srf)) )

            csv_writer.writerow(('not_on_any_surface', len(not_on_any_srf) ) )
            logger.info("Created 'surface_gaze_distribution.csv' file")



        with open(os.path.join(metrics_dir,'surface_events.csv'),'wb') as csvfile:
            csv_writer = csv.writer(csvfile, delimiter='\t',quotechar='|', quoting=csv.QUOTE_MINIMAL)

            # surface events report
            csv_writer.writerow(('frame_number','timestamp','surface_name','surface_uid','event_type'))

            events = []
            for s in self.surfaces:
                for enter_frame_id,exit_frame_id in s.cache.positive_ranges:
                    events.append({'frame_id':enter_frame_id,'srf_name':s.name,'srf_uid':s.uid,'event':'enter'})
                    events.append({'frame_id':exit_frame_id,'srf_name':s.name,'srf_uid':s.uid,'event':'exit'})

            events.sort(key=lambda x: x['frame_id'])
            for e in events:
                csv_writer.writerow( ( e['frame_id'],self.g_pool.timestamps[e['frame_id']],e['srf_name'],e['srf_uid'],e['event'] ) )
            logger.info("Created 'surface_events.csv' file")


        for s in self.surfaces:
            # per surface names:
            surface_name = '_'+s.name.replace('/','')+'_'+s.uid


            # save surface_positions as pickle file
            save_object(s.cache.to_list(),os.path.join(metrics_dir,'srf_positions'+surface_name))

            #save surface_positions as csv
            with open(os.path.join(metrics_dir,'srf_positons'+surface_name+'.csv'),'wb') as csvfile:
                csv_writer =csv.writer(csvfile, delimiter='\t',quotechar='|', quoting=csv.QUOTE_MINIMAL)
                csv_writer.writerow(('frame_idx','timestamp','m_to_screen','m_from_screen','detected_markers'))
                for idx,ts,ref_srf_data in zip(range(len(self.g_pool.timestamps)),self.g_pool.timestamps,s.cache):
                    if in_mark <= idx <= out_mark:
                        if ref_srf_data is not None and ref_srf_data is not False:
                            csv_writer.writerow( (idx,ts,ref_srf_data['m_to_screen'],ref_srf_data['m_from_screen'],ref_srf_data['detected_markers']) )


            # save gaze on srf as csv.
            with open(os.path.join(metrics_dir,'gaze_positions_on_surface'+surface_name+'.csv'),'wb') as csvfile:
                csv_writer = csv.writer(csvfile, delimiter='\t',quotechar='|', quoting=csv.QUOTE_MINIMAL)
                csv_writer.writerow(('world_timestamp','world_frame_idx','gaze_timestamp','x_norm','y_norm','x_scaled','y_scaled','on_srf'))
                for idx,ts,ref_srf_data in zip(range(len(self.g_pool.timestamps)),self.g_pool.timestamps,s.cache):
                    if in_mark <= idx <= out_mark:
                        if ref_srf_data is not None and ref_srf_data is not False:
                            for gp in s.gaze_on_srf_by_frame_idx(idx,ref_srf_data['m_from_screen']):
                                csv_writer.writerow( (ts,idx,gp['base']['timestamp'],gp['norm_pos'][0],gp['norm_pos'][1],gp['norm_pos'][0]*s.real_world_size['x'],gp['norm_pos'][1]*s.real_world_size['y'],gp['on_srf']) )


            # # save fixation on srf as csv.
            with open(os.path.join(metrics_dir,'fixations_on_surface'+surface_name+'.csv'),'wb') as csvfile:
                csv_writer = csv.writer(csvfile, delimiter='\t',quotechar='|', quoting=csv.QUOTE_MINIMAL)
                csv_writer.writerow(('id','start_timestamp','duration','start_frame','end_frame','norm_pos_x','norm_pos_y','x_scaled','y_scaled','on_srf'))
                fixations_on_surface = []
                for idx,ref_srf_data in zip(range(len(self.g_pool.timestamps)),s.cache):
                    if in_mark <= idx <= out_mark:
                        if ref_srf_data is not None and ref_srf_data is not False:
                            for f in s.fixations_on_srf_by_frame_idx(idx,ref_srf_data['m_from_screen']):
                                fixations_on_surface.append(f)

                removed_dublicates = dict([(f['base']['id'],f) for f in fixations_on_surface]).values()
                for f_on_s in removed_dublicates:
                    f = f_on_s['base']
                    f_x,f_y = f_on_s['norm_pos']
                    f_on_srf = f_on_s['on_srf']
                    csv_writer.writerow( (f['id'],f['timestamp'],f['duration'],f['start_frame_index'],f['end_frame_index'],f_x,f_y,f_x*s.real_world_size['x'],f_y*s.real_world_size['y'],f_on_srf) )


            logger.info("Saved surface positon gaze and fixation data for '%s' with uid:'%s'"%(s.name,s.uid))

            if s.heatmap is not None:
                logger.info("Saved Heatmap as .png file.")
                cv2.imwrite(os.path.join(metrics_dir,'heatmap'+surface_name+'.png'),s.heatmap)


        logger.info("Done exporting reference surface data.")
            # if s.detected and self.img is not None:
            #     #let save out the current surface image found in video

            #     #here we get the verts of the surface quad in norm_coords
            #     mapped_space_one = np.array(((0,0),(1,0),(1,1),(0,1)),dtype=np.float32).reshape(-1,1,2)
            #     screen_space = cv2.perspectiveTransform(mapped_space_one,s.m_to_screen).reshape(-1,2)
            #     #now we convert to image pixel coods
            #     screen_space[:,1] = 1-screen_space[:,1]
            #     screen_space[:,1] *= self.img.shape[0]
            #     screen_space[:,0] *= self.img.shape[1]
            #     s_0,s_1 = s.real_world_size
            #     #no we need to flip vertically again by setting the mapped_space verts accordingly.
            #     mapped_space_scaled = np.array(((0,s_1),(s_0,s_1),(s_0,0),(0,0)),dtype=np.float32)
            #     M = cv2.getPerspectiveTransform(screen_space,mapped_space_scaled)
            #     #here we do the actual perspactive transform of the image.
            #     srf_in_video = cv2.warpPerspective(self.img,M, (int(s.real_world_size['x']),int(s.real_world_size['y'])) )
            #     cv2.imwrite(os.path.join(metrics_dir,'surface'+surface_name+'.png'),srf_in_video)
            #     logger.info("Saved current image as .png file.")
            # else:
            #     logger.info("'%s' is not currently visible. Seek to appropriate frame and repeat this command."%s.name)


    def get_init_dict(self):
        return {'mode':self.mode}


    def cleanup(self):
        """ called when the plugin gets terminated.
        This happens either voluntarily or forced.
        if you have a GUI or glfw window destroy it here.
        """

        self.surface_definitions["offline_square_marker_surfaces"] = [rs.save_to_dict() for rs in self.surfaces if rs.defined]
        self.surface_definitions.close()

        self.close_marker_cacher()
        self.persistent_cache["marker_cache"] = self.cache.to_list()
        self.persistent_cache.close()

        for s in self.surfaces:
            s.close_window()
        self.deinit_gui()
<|MERGE_RESOLUTION|>--- conflicted
+++ resolved
@@ -126,12 +126,7 @@
         self.menu.append(ui.Info_Text('The offline marker tracker will look for markers in the entire video. By default it uses surfaces defined in capture. You can change and add more surfaces here.'))
         self.menu.append(ui.Button('Close',self.close))
         self.menu.append(ui.Selector('mode',self,label='Mode',selection=["Show Markers and Frames","Show marker IDs", "Surface edit mode","Show Heatmaps","Show Metrics"] ))
-<<<<<<< HEAD
-        # the info message should be updated in order to include the heat map steps. 
-        self.menu.append(ui.Info_Text('To see heatmap or surface metrics visualizations, click (re)-calculate gaze distributions. Set "X size" and "Y size" for each surface to see heatmap visualizations.'))        
-=======
         self.menu.append(ui.Info_Text('To see heatmap or surface metrics visualizations, click (re)-calculate gaze distributions. Set "X size" and "Y size" for each surface to see heatmap visualizations.'))
->>>>>>> 5e165ad4
         self.menu.append(ui.Button("(Re)-calculate gaze distributions", self.recalculate))
         self.menu.append(ui.Button("Export gaze and surface data", self.save_surface_statsics_to_file))
         self.menu.append(ui.Button("Add surface", lambda:self.add_surface('_')))
