--- conflicted
+++ resolved
@@ -12,11 +12,7 @@
 import copy
 import logging
 import os
-<<<<<<< HEAD
-from pathlib import Path
-=======
 import pathlib
->>>>>>> bd3c72a8
 
 import file_methods as fm
 import make_unique
@@ -228,7 +224,9 @@
 
     def _calibration_file_path(self, calibration):
         # TODO: Backwards compatibility; remove in favor of class method
-        return str(self.__calibration_file_path_in_recording(self._rec_dir, calibration))
+        return str(
+            self.__calibration_file_path_in_recording(self._rec_dir, calibration)
+        )
 
     ### Private
 
@@ -237,16 +235,18 @@
         return model.Calibration
 
     @staticmethod
-    def _calibration_directory_from_recording(rec_dir) -> Path:
-        return Path(rec_dir).joinpath("calibrations")
+    def _calibration_directory_from_recording(rec_dir) -> pathlib.Path:
+        returnpathlib.Path(rec_dir).joinpath("calibrations")
 
     @classmethod
     def __calibration_file_name(cls, calibration) -> str:
-        file_name = f"{calibration.name}-{calibration.unique_id}.{cls._calibration_suffix}"
+        file_name = (
+            f"{calibration.name}-{calibration.unique_id}.{cls._calibration_suffix}"
+        )
         return cls.get_valid_filename(file_name)
 
     @classmethod
-    def __calibration_file_path_in_recording(cls, rec_dir, calibration) -> Path:
+    def __calibration_file_path_in_recording(cls, rec_dir, calibration) -> pathlib.Path:
         file_name = cls.__calibration_file_name(calibration)
         calib_dir = cls._calibration_directory_from_recording(rec_dir)
         return calib_dir.joinpath(file_name)
