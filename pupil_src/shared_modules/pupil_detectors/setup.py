--- conflicted
+++ resolved
@@ -57,18 +57,11 @@
 if platform.system() == "Windows":
     # Find the path where dependencies are installed.
     usr_locals = []
-<<<<<<< HEAD
-    if 'VCPKG_PREFIX' in os.environ:
-        usr_locals.append(os.environ['VCPKG_PREFIX'])
-    if 'CONDA_PREFIX' in os.environ:
-        usr_locals.append(os.path.join(os.environ['CONDA_PREFIX'], 'Library'))
-=======
     if 'CONDA_PREFIX' in os.environ:
         usr_locals.append(os.path.join(os.environ['CONDA_PREFIX'], 'Library'))
         include_dirs.append(os.path.join(os.environ['CONDA_PREFIX'], 'Library', 'include', 'eigen3'))
     if 'VCPKG_PREFIX' in os.environ:
         usr_locals.append(os.environ['VCPKG_PREFIX'])
->>>>>>> bb2b4cfe
     if 'PYTHONPATH' in os.environ:
         test_paths = os.environ['PYTHONPATH']
         for t_p in test_paths.split(';'):
@@ -77,19 +70,11 @@
                 break
     if len(usr_locals) == 0:
         raise EnvironmentError("Could not find library directory."
-<<<<<<< HEAD
-                               "Set environment variable for VCPKG_PREFIX or use conda.")
-=======
                                "Set environment variable for VCPKG_PREFIX or use Anaconda prompt.")
->>>>>>> bb2b4cfe
 
     usr_locals = [os.path.abspath(_) for _ in usr_locals]
     include_dirs.extend([os.path.join(_, 'include') for _ in usr_locals])
     library_dirs = [os.path.join(_, 'lib') for _ in usr_locals]
-<<<<<<< HEAD
-    libs = []
-=======
->>>>>>> bb2b4cfe
 
     # Get a list of OpenCV libraries and boost libraries.
     opencv_libs = []
@@ -103,14 +88,6 @@
                 boost_libs.append(sub_dir)
 
     # Collect list of required libraries.
-<<<<<<< HEAD
-    xtra_obj2d = list(set(opencv_libs)) + list(set(boost_libs)) + ['ceres.lib', 'glog.lib']
-
-else:
-    opencv_library_dir = "/usr/local/opt/opencv/lib"
-    opencv_include_dir = "/usr/local/opt/opencv/include"
-    if not os.path.isfile(opencv_library_dir + "/libopencv_core.so"):
-=======
     libs = [os.path.splitext(_)[0] for _ in list(set(opencv_libs)) + list(set(boost_libs)) + ['ceres.lib', 'glog.lib']]
 
 else:
@@ -133,7 +110,6 @@
         os.path.isfile(path + "/libopencv_core" + libext) for path in library_dirs
     )
     if not opencv_core_found:
->>>>>>> bb2b4cfe
         ros_dists = ["kinetic", "jade", "indigo"]
         for ros_dist in ros_dists:
             ros_candidate_path = "/opt/ros/" + ros_dist + "/lib"
@@ -145,13 +121,8 @@
     include_dirs.extend([
         "/usr/local/include/eigen3",
         "/usr/include/eigen3",
-<<<<<<< HEAD
-        opencv_include_dir,
-    ])
-=======
     ])
 
->>>>>>> bb2b4cfe
     python_version = sys.version_info
     if platform.system() == "Linux":
         # boost_python-py34
