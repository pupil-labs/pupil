'''
(*)~---------------------------------------------------------------------------
Pupil - eye tracking platform
Copyright (C) 2012-2017  Pupil Labs

Distributed under the terms of the GNU
Lesser General Public License (LGPL v3.0).
See COPYING and COPYING.LESSER for license details.
---------------------------------------------------------------------------~(*)
'''

from plugin import Plugin

# imports need to
import gl_utils
from pyglui import cygl
import numpy as np


import logging
logger = logging.getLogger(__name__)


class InitialisationError(Exception):
    def __init__(self, msg=None):
        super().__init__()
        self.message = msg


class StreamError(Exception):
    pass


class Base_Source(Plugin):
    """Abstract source class

    All source objects are based on `Base_Source`.

    A source object is independent of its matching manager and should be
    initialisable without it.

    Initialization is required to succeed. In case of failure of the underlying capture
    the follow properties need to be readable:

    - name
    - frame_rate
    - frame_size

    The recent_events function is allowed to not add a frame to the `events` object.

    Attributes:
        g_pool (object): Global container, see `Plugin.g_pool`
    """

    uniqueness = 'by_base_class'
    order = .0

    def __init__(self, g_pool):
        assert(not isinstance(g_pool, dict))
        super().__init__(g_pool)
        self.g_pool.capture = self
        self._recent_frame = None

    def cleanup(self):
        self.deinit_gui()

    def init_gui(self):
        """Place to add UI to system-provided menu

        System creates `self.g_pool.capture_source_menu`. UI elements
        should go in there. Only called once and if UI is supported.

        e.g. self.g_pool.capture_source_menu.extend([])
        """
        pass

    def deinit_gui(self):
        """By default, removes all UI elements from system-provided menu

        Only called once and if UI is supported.
        """
        try:
            del self.g_pool.capture_source_menu[:]
        except AttributeError:
            pass

    def recent_events(self, events):
        """Returns None

        Adds events['frame']=Frame(args)
            Frame: Object containing image and time information of the current
            source frame. See `fake_source.py` for a minimal implementation.
        """
        raise NotImplementedError()

    def gl_display(self):
        if self._recent_frame is not None:
            self.g_pool.image_tex.update_from_frame(self._recent_frame)
            gl_utils.glFlush()
        gl_utils.make_coord_system_norm_based()
        self.g_pool.image_tex.draw()
<<<<<<< HEAD
        if self._recent_frame is None:
            cygl.utils.draw_gl_texture(np.zeros((1, 1, 3), dtype=np.uint8), alpha=0.4)
        gl_utils.make_coord_system_pixel_based((self.frame_size[1], self.frame_size[0], 3))
=======
        if not self.online:
            cygl.utils.draw_gl_texture(np.zeros((1,1,3),dtype=np.uint8),alpha=0.4)
        gl_utils.make_coord_system_pixel_based((self.frame_size[1],self.frame_size[0],3))

>>>>>>> 06684624

    @property
    def name(self):
        raise NotImplementedError()

    def get_init_dict(self):
        return {}

    @property
    def frame_size(self):
        """Summary
        Returns:
            tuple: 2-element tuple containing width, height
        """
        raise NotImplementedError()

    @frame_size.setter
    def frame_size(self, new_size):
        raise NotImplementedError()

    @property
    def frame_rate(self):
        """
        Returns:
            int/float: Frame rate
        """
        raise NotImplementedError()

    @frame_rate.setter
    def frame_rate(self, new_rate):
        pass

    @property
    def jpeg_support(self):
        """
        Returns:
            bool: Source supports jpeg data
        """
        raise NotImplementedError()

    @property
    def online(self):
        """
        Returns:
            bool: Source is avaible and streaming images.
        """
        return True


class Base_Manager(Plugin):
    """Abstract base class for source managers.

    Managers are plugins that enumerate and load accessible sources from
    different backends, e.g. locally USB-connected cameras.

    Attributes:
        gui_name (str): String used for manager selector labels
    """

    uniqueness = 'by_base_class'
    gui_name = 'Base Manager'

    def __init__(self, g_pool):
        super().__init__(g_pool)
        g_pool.capture_manager = self

    def get_init_dict(self):
        return {}

    def init_gui(self):
        """GUI initialisation, see `Plugin.init_gui`

        UI elements should be placed in `self.g_pool.capture_selector_menu`
        """
        pass

    def deinit_gui(self):
        """Removes GUI elements but backend selector"""
        del self.g_pool.capture_selector_menu[1:]

    def cleanup(self):
        self.deinit_gui()<|MERGE_RESOLUTION|>--- conflicted
+++ resolved
@@ -99,16 +99,9 @@
             gl_utils.glFlush()
         gl_utils.make_coord_system_norm_based()
         self.g_pool.image_tex.draw()
-<<<<<<< HEAD
-        if self._recent_frame is None:
+        if not self.online:
             cygl.utils.draw_gl_texture(np.zeros((1, 1, 3), dtype=np.uint8), alpha=0.4)
         gl_utils.make_coord_system_pixel_based((self.frame_size[1], self.frame_size[0], 3))
-=======
-        if not self.online:
-            cygl.utils.draw_gl_texture(np.zeros((1,1,3),dtype=np.uint8),alpha=0.4)
-        gl_utils.make_coord_system_pixel_based((self.frame_size[1],self.frame_size[0],3))
-
->>>>>>> 06684624
 
     @property
     def name(self):
