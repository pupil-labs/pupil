"""
(*)~---------------------------------------------------------------------------
Pupil - eye tracking platform
Copyright (C) 2012-2022 Pupil Labs

Distributed under the terms of the GNU
Lesser General Public License (LGPL v3.0).
See COPYING and COPYING.LESSER for license details.
---------------------------------------------------------------------------~(*)
"""
import logging
import os
import typing as T
from pathlib import Path

import av
import cv2
import numpy as np
from methods import container_decode

logger = logging.getLogger(__name__)

VIDEO_EXTS = ("mp4", "mjpeg", "h264", "mkv", "avi", "fake")
VIDEO_TIME_EXTS = VIDEO_EXTS + ("time",)


class Exposure_Time(object):
    def __init__(self, max_ET, frame_rate, mode="manual"):
        self.mode = mode
        self.ET_thres = 1, min(10000 / frame_rate, max_ET)
        self.last_ET = self.ET_thres[1]

        self.targetY_thres = 90, 150

        self.AE_Win = np.array(
            [
                [3, 1, 1, 1, 1, 1, 1, 3],
                [3, 1, 1, 1, 1, 1, 1, 3],
                [2, 1, 1, 1, 1, 1, 1, 2],
                [2, 1, 1, 1, 1, 1, 1, 2],
                [2, 1, 1, 1, 1, 1, 1, 2],
                [2, 1, 1, 1, 1, 1, 1, 2],
                [3, 1, 1, 1, 1, 1, 1, 3],
                [3, 1, 1, 1, 1, 1, 1, 3],
            ]
        )
        self.smooth = 1 / 3
        self.check_freq = 0.1 / 3
        self.last_check_timestamp = None

    def calculate_based_on_frame(self, frame):
        if self.last_check_timestamp is None:
            self.last_check_timestamp = frame.timestamp

        if frame.timestamp - self.last_check_timestamp > self.check_freq:
            if self.mode == "manual":
                self.last_ET = self.ET_thres[1]
                return self.ET_thres[1]
            elif self.mode == "auto":
                image_block = cv2.resize(frame.gray, dsize=self.AE_Win.shape)
                YTotal = max(
                    np.multiply(self.AE_Win, image_block).sum() / self.AE_Win.sum(), 1
                )

                if YTotal < self.targetY_thres[0]:
                    targetET = self.last_ET * self.targetY_thres[0] / YTotal
                elif YTotal > self.targetY_thres[1]:
                    targetET = self.last_ET * self.targetY_thres[1] / YTotal
                else:
                    targetET = self.last_ET

                next_ET = np.clip(
                    self.last_ET + (targetET - self.last_ET) * self.smooth,
                    self.ET_thres[0],
                    self.ET_thres[1],
                )
                self.last_ET = next_ET
                return next_ET


class Check_Frame_Stripes(object):
    def __init__(
        self,
        check_freq_init=0.1,
        check_freq_upperbound=5,
        check_freq_lowerbound=0.00001,
        factor=0.8,
    ):
        self.check_freq_init = check_freq_init
        self.check_freq = self.check_freq_init
        self.check_freq_upperbound = check_freq_upperbound
        self.check_freq_lowerbound = check_freq_lowerbound
        self.factor = factor
        self.factor_mul = 1.1

        self.last_check_timestamp = None
        self.len_row_index = 8
        self.len_col_index = 8
        self.row_index = None
        self.col_index = None

    def require_restart(self, frame):
        if self.last_check_timestamp is None:
            self.last_check_timestamp = frame.timestamp

        if frame.timestamp - self.last_check_timestamp > self.check_freq:
            self.last_check_timestamp = frame.timestamp
            res = self.check_slice(frame.gray)

            if res is True:
                self.check_freq = (
                    min(self.check_freq_init, self.check_freq) * self.factor
                )
                if self.check_freq < self.check_freq_lowerbound:
                    return True
            elif res is False:
                if self.check_freq < self.check_freq_upperbound:
                    self.check_freq = min(
                        self.check_freq * self.factor_mul, self.check_freq_upperbound
                    )

        return False

    def check_slice(self, frame_gray):
        num_local_optimum = [0, 0]
        if self.row_index is None:
            self.row_index = np.linspace(
                8, frame_gray.shape[0] - 8, num=self.len_row_index, dtype=np.int
            )
            self.col_index = np.linspace(
                8, frame_gray.shape[1] - 8, num=self.len_col_index, dtype=np.int
            )
        for n in [0, 1]:
            if n == 0:
                arrs = np.array(frame_gray[self.row_index, :], dtype=np.int)
            else:
                arrs = np.array(frame_gray[:, self.col_index], dtype=np.int)
                arrs = np.transpose(arrs)

            local_max_union = set()
            local_min_union = set()
            for arr in arrs:
                local_max = set(
                    np.where(
                        np.r_[False, True, arr[2:] > arr[:-2] + 30]
                        & np.r_[arr[:-2] > arr[2:] + 30, True, False]
                        is True
                    )[0]
                )
                local_min = set(
                    np.where(
                        np.r_[False, True, arr[2:] + 30 < arr[:-2]]
                        & np.r_[arr[:-2] + 30 < arr[2:], True, False]
                        is True
                    )[0]
                )
                num_local_optimum[n] += len(
                    local_max_union.intersection(local_max)
                ) + len(local_min_union.intersection(local_min))
                if sum(num_local_optimum) >= 3:
                    return True
                local_max_union = local_max_union.union(local_max)
                local_min_union = local_min_union.union(local_min)

        if sum(num_local_optimum) == 0:
            return False
        else:
            return None


class InvalidContainerError(RuntimeError):
    pass


class Video:
    def __init__(self, path: str) -> None:
        self.path = path
        self.ts = None
        self._pts = None
        self._is_valid = None  # calculated on demand

    @property
    def is_valid(self):
        if self._is_valid is None:
            try:
                self.load_container()
                self._is_valid = True
            except InvalidContainerError:
                self._is_valid = False
        return self._is_valid

    def load_container(self):
        try:
            cont = self._open_container()
            # Three failure scenarios:
            # 1. Broken video -> AVError
            # 2. decode() does not yield anything
            # 3. decode() yields None
            first_frame = next(container_decode(cont, video=0), None)
            if first_frame is None:
                raise InvalidContainerError("Container does not contain frames")
        except av.AVError as averr:
            raise InvalidContainerError from averr
        else:
            cont.seek(0)
            return cont

    def _open_container(self):
<<<<<<< HEAD
        cont = av.open(self.path)
        try:
            cont.streams.video[0].thread_type = "AUTO"
        except AttributeError:
            pass
=======
        cont = av.open(self.path, format=os.path.splitext(self.path)[-1][1:])
>>>>>>> b51bbbcf
        return cont

    def load_ts(self):
        try:
            self.ts = np.load(self.ts_loc)
        except FileNotFoundError:
            self.ts = np.array([])
            return
        self.ts = self._fix_negative_time_jumps(self.ts)

    def load_pts(self, container):
        packets = container.demux(video=0)
        # last pts is invalid
        self._pts = np.array([packet.pts for packet in packets][:-1])
        self._pts.sort()
        return self._pts

    @property
    def name(self) -> str:
        file_ = os.path.split(self.path)[1]
        return os.path.splitext(file_)[0]

    @property
    def ts_loc(self) -> str:
        return os.path.join(self.base, f"{self.name}_timestamps.npy")

    @property
    def base(self) -> str:
        return os.path.split(self.path)[0]

    @property
    def timestamps(self) -> np.ndarray:
        if self.ts is None:
            self.load_ts()
        return self.ts

    @property
    def pts(self) -> np.ndarray:
        if self._pts is None:
            self.load_pts()
        return self._pts

    @staticmethod
    def _fix_negative_time_jumps(timestamps: np.ndarray) -> np.ndarray:
        """Fix cases when large negative time jumps cause huge gaps due to sorting

        Replaces timestamps causing negative jumps with mean value of its adjacent
        timestamps. This work-around is based on the assumption that the negative time
        jump is caused by a single invalid timestamp.

        Work around for https://github.com/pupil-labs/pupil/issues/1550
        """
        # TODO: what if adjacent timestamps are negative/zero as well?
        time_diff = np.diff(timestamps)
        invalid_idc = np.flatnonzero(time_diff < 0)

        has_invalid_idc = invalid_idc.shape[0] > 0
        if not has_invalid_idc:
            return timestamps

        # Check edge case where last timestamp causes negative jump
        last_ts_is_invalid = invalid_idc[-1] == timestamps.shape[0] - 2
        if last_ts_is_invalid:
            # We cannot calculate the mean of adjacent timestamps as the last timestamp
            # only has a single neighbour. Therefore, we will exclude it from the
            # general time interpolation and handle this special case afterward.
            invalid_idc = invalid_idc[:-1]

        timestamps[invalid_idc + 1] = np.mean(
            (timestamps[invalid_idc + 2], timestamps[invalid_idc]), axis=0
        )

        if last_ts_is_invalid:
            # After fixing all previous timestamps, we will now fix the last one
            last_minus_two, last_minus_one = timestamps[[-3, -2]]
            time_diff = last_minus_one - last_minus_two
            timestamps[-1] = last_minus_one + time_diff

        return timestamps


class LookupTableNotInitializedError(AttributeError):
    pass


class VideoSet:
    def __init__(self, rec: str, name: str, fill_gaps: bool):
        self.rec = rec
        self.name = name
        self.fill_gaps = fill_gaps
        self.video_exts = set(VIDEO_EXTS) - {"fake"}
        self._videos = sorted(self.fetch_videos(), key=lambda v: v.path)

    def is_empty(self) -> bool:
        try:
            # bool(self.lookup.timestamp) raises ValueError for numpy arrays: The truth
            # value of an array with more than one element is ambiguous.
            return len(self.lookup.timestamp) == 0
        except AttributeError:
            raise LookupTableNotInitializedError(
                "Lookup table was not initialized correctly!"
            )

    @property
    def videos(self) -> T.List[Video]:
        return self._videos

    def get_container(self, index) -> T.Optional[av.container.input.InputContainer]:
        return self.videos[index].load_container()

    @property
    def lookup_loc(self) -> str:
        return os.path.join(self.rec, f"{self.name}_lookup.npy")

    def fetch_videos(self) -> T.Iterator[Video]:
        for ext in self.video_exts:
            for loc in Path(self.rec).glob(f"{self.name}*.{ext}"):
                yield Video(str(loc))

    def build_lookup(self, fallback_timestamps=None):
        """
        The lookup table is a np.recarray containing entries
        for each (virtual and real) frame.

        Each entry consists of 3 values:
            - container_idx: Corresponding self.videos index
            - container_frame_idx: Frame index within the container
            - timestamp: Recorded or virtual Pupil timestamp

        container_idx entries of value -1 indicate a virtual frame.

        The lookup table can be easiliy filtered for real frames:
            lookup = lookup[lookup.container_idx > -1]

        Use case:
        Given a Pupil timestamp, one can use bisect to find the corresponding
        lookup entry index. From there, one can lookup the corresponding
        container, load it if necessary, and calculate the target PTS

        Case 1: all videos are valid and self._fill_gaps is True
            base case
        Case 2: all videos are valid and self._fill_gaps is False
            skip to the next video, use for detection
        Case 3: some videos are broken and self._fill_gaps is True
            return gray frame for the broken video
        Case 4: some videos are broken and self._fill_gaps is False
            skip to the next valid video, use for detection
        Case 5: all videos are broken and self._fill_gaps is True
            return gray frame for the broken video
        Case 6: all videos are broken and self._fill_gaps is False
            return
        """

        loaded_ts = self._loaded_ts_sorted()
        loaded_ts = self._fill_gaps(loaded_ts)

        if len(loaded_ts) == 0 and fallback_timestamps is not None:
            fallback_timestamps = np.asanyarray(fallback_timestamps)
            self.lookup = self._setup_lookup(fallback_timestamps)
            return

        lookup = self._setup_lookup(loaded_ts)
        for container_idx, vid in enumerate(self.videos):
            try:
                container = vid.load_container()

                # NOTE: For unknown reasons we sometimes have more timestamps than
                # frames. We don't know how to match non-matching timestamps and
                # pts, so we might introduce a systematic bias when fixing this! The
                # idea is to keep only data for timestamps that were recorded, but
                # leave frames blank if we don't have frame information.
                vid_pts = vid.load_pts(container)
                npts = vid_pts.size
                ntime = vid.timestamps.size
                if npts < ntime:
                    logger.warning(
                        f"Found {ntime} timestamps vs {npts} frames!"
                        f" Last {abs(npts - ntime)} frames are empty!"
                    )
                elif ntime < npts:
                    logger.warning(
                        f"Found {ntime} timestamps vs {npts} frames!"
                        f" Discarding last {abs(npts - ntime)} frames!"
                    )
                data_size = min(npts, ntime)
                vid_timestamps = vid.timestamps[:data_size]
                vid_pts = vid_pts[:data_size]

                lookup_mask = np.isin(lookup.timestamp, vid_timestamps)
                lookup.container_frame_idx[lookup_mask] = np.arange(vid_timestamps.size)
                lookup.container_idx[lookup_mask] = container_idx
                lookup.pts[lookup_mask] = vid_pts

            except InvalidContainerError:
                # For invalid videos, we still try to load the timestamps (might be empty)
                lookup_mask = np.isin(lookup.timestamp, vid.timestamps)
                lookup.container_frame_idx[lookup_mask] = np.arange(vid.timestamps.size)

        self.lookup = lookup
        np.save(self.lookup_loc, self.lookup)
        # filter gaps (after saving!)
        if not self.fill_gaps:
            self._remove_filled_gaps()

    def load_lookup(self):
        self.lookup = np.load(self.lookup_loc).view(np.recarray)
        if not self.fill_gaps:
            self._remove_filled_gaps()

    def load_or_build_lookup(self):
        try:
            self.load_lookup()
        except FileNotFoundError:
            self.build_lookup()

    def _loaded_ts_sorted(self) -> np.ndarray:
        if not self.videos:
            return np.array([])
        loaded_ts = [vid.timestamps for vid in self.videos]
        all_ts = np.concatenate(loaded_ts)
        return all_ts

    def _remove_filled_gaps(self):
        cont_idc = self.lookup.container_idx
        self.lookup = self.lookup[cont_idc > -1]

    def _fill_gaps(self, timestamps: np.ndarray) -> np.ndarray:
        time_diff = np.diff(timestamps)
        if time_diff.size > 0:
            median_time_diff = np.median(time_diff)
        else:
            # TODO: Not sure if this is an acceptable value, but this is what np.median returns for an empty input
            median_time_diff = np.nan
        gap_start_idc = np.flatnonzero(
            time_diff > self._gap_fill_threshold(median_time_diff)
        )
        gap_stop_idc = gap_start_idc + 1
        gap_fill_starts = timestamps[gap_start_idc] + median_time_diff
        gap_fill_stops = timestamps[gap_stop_idc] - median_time_diff

        all_ts = [timestamps]
        for start, stop in zip(gap_fill_starts, gap_fill_stops):
            all_ts.append(np.arange(start, stop, median_time_diff))

        all_ts = np.concatenate(all_ts)
        all_ts.sort()
        return all_ts

    def _gap_fill_threshold(self, median=0.03):
        """
        Frame timestamp difference [seconds] that needs to be exceeded
        in order to start filling frames.

        median: Median frame timestamp difference in seconds

        return: float [seconds], should be >= median
        """
        return max(1.0, median)  # return e.g. 4 * median for dynamic gap filling

    def _setup_lookup(self, timestamps: np.ndarray) -> np.recarray:
        lookup_entry = np.dtype(
            [
                ("container_idx", "<i8"),
                ("container_frame_idx", "<i8"),
                ("timestamp", "<f8"),
                ("pts", "<i8"),
            ]
        )
        lookup = np.empty(timestamps.size, dtype=lookup_entry).view(np.recarray)
        lookup.timestamp = timestamps
        lookup.container_idx = -1  # virtual container by default
        return lookup<|MERGE_RESOLUTION|>--- conflicted
+++ resolved
@@ -206,15 +206,11 @@
             return cont
 
     def _open_container(self):
-<<<<<<< HEAD
-        cont = av.open(self.path)
+        cont = av.open(self.path, format=os.path.splitext(self.path)[-1][1:])
         try:
             cont.streams.video[0].thread_type = "AUTO"
         except AttributeError:
             pass
-=======
-        cont = av.open(self.path, format=os.path.splitext(self.path)[-1][1:])
->>>>>>> b51bbbcf
         return cont
 
     def load_ts(self):
