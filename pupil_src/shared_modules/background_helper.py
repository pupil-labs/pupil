"""
(*)~---------------------------------------------------------------------------
Pupil - eye tracking platform
Copyright (C) 2012-2018 Pupil Labs

Distributed under the terms of the GNU
Lesser General Public License (LGPL v3.0).
See COPYING and COPYING.LESSER for license details.
---------------------------------------------------------------------------~(*)
"""

<<<<<<< HEAD
from ctypes import c_bool
import multiprocessing as mp

# mp = mp.get_context('fork')
import logging
=======
import logging
import multiprocessing as mp
import zmq
from ctypes import c_bool

import zmq_tools
>>>>>>> 901c64de

logger = logging.getLogger(__name__)


class EarlyCancellationError(Exception):
    pass


class Task_Proxy(object):
    """Future like object that runs a given generator in the background and returns is able to return the results incrementally"""

    def __init__(self, name, generator, args=(), kwargs={}):
        super().__init__()

        self._should_terminate_flag = mp.Value(c_bool, 0)
        self._completed = False
        self._canceled = False

        pipe_recv, pipe_send = mp.Pipe(False)
        wrapper_args = [pipe_send, self._should_terminate_flag, generator]
        wrapper_args.extend(args)
        self.process = mp.Process(
            target=self._wrapper, name=name, args=wrapper_args, kwargs=kwargs
        )
        self.process.daemon = True
        self.process.start()
        self.pipe = pipe_recv

    def _wrapper(self, pipe, _should_terminate_flag, generator, *args, **kwargs):
        """Executed in background, pipes generator results to foreground"""
        logger.debug("Entering _wrapper")
<<<<<<< HEAD
=======

>>>>>>> 901c64de
        try:
            for datum in generator(*args, **kwargs):
                if _should_terminate_flag.value:
                    raise EarlyCancellationError("Task was cancelled")
                pipe.send(datum)
        except Exception as e:
            pipe.send(e)
            if not isinstance(e, EarlyCancellationError):
                import traceback

<<<<<<< HEAD
                print(traceback.format_exc())
=======
                logger.info(traceback.format_exc())
>>>>>>> 901c64de
        else:
            pipe.send(StopIteration())
        finally:
            pipe.close()
            logger.debug("Exiting _wrapper")

    def fetch(self):
        """Fetches progress and available results from background"""
        if self.completed or self.canceled:
            return

        while self.pipe.poll(0):
            try:
                datum = self.pipe.recv()
            except EOFError:
                logger.debug("Process canceled be user.")
                self._canceled = True
                return
            else:
                if isinstance(datum, StopIteration):
                    self._completed = True
                    return
                elif isinstance(datum, EarlyCancellationError):
                    self._canceled = True
                    return
                elif isinstance(datum, Exception):
                    raise datum
                else:
                    yield datum

    def cancel(self, timeout=1):
        if not (self.completed or self.canceled):
            self._should_terminate_flag.value = True
            for x in self.fetch():
                # fetch to flush pipe to allow process to react to cancel comand.
                pass
        if self.process is not None:
            self.process.join(timeout)
            self.process = None

    @property
    def completed(self):
        return self._completed

    @property
    def canceled(self):
        return self._canceled

    def __del__(self):
        self.cancel(timeout=.1)
        self.process = None


<<<<<<< HEAD
=======
class IPC_Logging_Task_Proxy(Task_Proxy):
    def __init__(self, ipc_push_url, name, generator, args=(), kwargs={}):
        extended_args = [ipc_push_url]
        extended_args.extend(args)
        super().__init__(name, generator, args=extended_args, kwargs=kwargs)

    def _wrapper(
        self, pipe, _should_terminate_flag, generator, ipc_push_url, *args, **kwargs
    ):
        self._enforce_IPC_logging(ipc_push_url)
        super()._wrapper(pipe, _should_terminate_flag, generator, *args, **kwargs)

    def _enforce_IPC_logging(self, ipc_push_url):
        """
        ZMQ_handler sockets from the foreground thread are broken in the background.
        Solution: Remove all potential broken handlers and replace by new oneself.

        Caveat: If a broken handler is present is incosistent across environments.
        """
        del logger.root.handlers[:]
        zmq_ctx = zmq.Context()
        handler = zmq_tools.ZMQ_handler(zmq_ctx, ipc_push_url)
        logger.root.addHandler(handler)


>>>>>>> 901c64de
if __name__ == "__main__":
    logging.basicConfig(
        level=logging.DEBUG,
        format="%(asctime)s - %(processName)s - [%(levelname)s] %(name)s: %(message)s",
    )

    def example_generator(mu=0., sigma=1., steps=100):
        """samples `N(\mu, \sigma^2)`"""
        import numpy as np
        from time import sleep

        for i in range(steps):
            # yield progress, datum
            yield (i + 1) / steps, sigma * np.random.randn() + mu
            sleep(np.random.rand() * .1)

    # initialize task proxy
    task = Task_Proxy(
        "Background", example_generator, args=(5., 3.), kwargs={"steps": 100}
    )

    from time import time, sleep

    start = time()
    maximal_duration = 2.
    while time() - start < maximal_duration:
        # fetch all available results
        for progress, random_number in task.fetch():
            logger.debug("[{:3.0f}%] {:0.2f}".format(progress * 100, random_number))

        # test if task is completed
        if task.completed:
            break
        sleep(1.)

    logger.debug("Canceling task")
    task.cancel(timeout=1)
    logger.debug("Task done")<|MERGE_RESOLUTION|>--- conflicted
+++ resolved
@@ -9,20 +9,12 @@
 ---------------------------------------------------------------------------~(*)
 """
 
-<<<<<<< HEAD
-from ctypes import c_bool
-import multiprocessing as mp
-
-# mp = mp.get_context('fork')
-import logging
-=======
 import logging
 import multiprocessing as mp
 import zmq
 from ctypes import c_bool
 
 import zmq_tools
->>>>>>> 901c64de
 
 logger = logging.getLogger(__name__)
 
@@ -54,10 +46,7 @@
     def _wrapper(self, pipe, _should_terminate_flag, generator, *args, **kwargs):
         """Executed in background, pipes generator results to foreground"""
         logger.debug("Entering _wrapper")
-<<<<<<< HEAD
-=======
 
->>>>>>> 901c64de
         try:
             for datum in generator(*args, **kwargs):
                 if _should_terminate_flag.value:
@@ -68,11 +57,7 @@
             if not isinstance(e, EarlyCancellationError):
                 import traceback
 
-<<<<<<< HEAD
-                print(traceback.format_exc())
-=======
                 logger.info(traceback.format_exc())
->>>>>>> 901c64de
         else:
             pipe.send(StopIteration())
         finally:
@@ -126,8 +111,6 @@
         self.process = None
 
 
-<<<<<<< HEAD
-=======
 class IPC_Logging_Task_Proxy(Task_Proxy):
     def __init__(self, ipc_push_url, name, generator, args=(), kwargs={}):
         extended_args = [ipc_push_url]
@@ -153,7 +136,6 @@
         logger.root.addHandler(handler)
 
 
->>>>>>> 901c64de
 if __name__ == "__main__":
     logging.basicConfig(
         level=logging.DEBUG,
