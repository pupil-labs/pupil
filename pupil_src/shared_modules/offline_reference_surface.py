--- conflicted
+++ resolved
@@ -255,12 +255,7 @@
 
         all_gaze = []
 
-<<<<<<< HEAD
-        # get normalized gaze data
-        for c_e in self.cache[section]:
-=======
         for frame_idx,c_e in enumerate(self.cache[section]):
->>>>>>> 5e165ad4
             if c_e:
                 for gp in self.gaze_on_srf_by_frame_idx(frame_idx,c_e['m_from_screen']):
                     all_gaze.append(gp['norm_pos'])
